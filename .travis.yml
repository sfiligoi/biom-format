# Modified from https://github.com/biocore/scikit-bio/
language: python
env:
  - PYTHON_VERSION=2.7 USE_H5PY=True
  - PYTHON_VERSION=2.7 USE_CYTHON=True
  - PYTHON_VERSION=3.4 USE_H5PY=True
  - PYTHON_VERSION=3.4 USE_CYTHON=True
  - PYTHON_VERSION=3.5 USE_H5PY=True
  - PYTHON_VERSION=3.5 USE_CYTHON=True
before_install:
  - wget http://repo.continuum.io/miniconda/Miniconda3-3.7.3-Linux-x86_64.sh -O miniconda.sh
  - chmod +x miniconda.sh
  - ./miniconda.sh -b
  - export PATH=/home/travis/miniconda3/bin:$PATH
  # Update conda itself
  - conda update --yes conda
install:
<<<<<<< HEAD
  - conda create --yes -n env_name python=$TRAVIS_PYTHON_VERSION pip numpy=$NUMPY_VERSION scipy nose pep8 flake8 Sphinx=1.2.2 coverage
=======
  - conda create --yes -n env_name python=$PYTHON_VERSION pip numpy scipy nose pep8 Sphinx=1.2.2 coverage
>>>>>>> 359ae3bf
  - if [ ${USE_CYTHON} ]; then conda install --yes -n env_name cython; fi
  - if [ ${USE_H5PY} ]; then conda install --yes -n env_name h5py>=2.2.0; fi
  - source activate env_name
  - pip install coveralls pyqi
  - pip install -e . --no-deps
script:
  - nosetests --with-doctest --with-coverage
  - flake8 biom setup.py scripts
  - biom show-install-info
  - make -C doc html
  # we can only validate the tables if we have H5PY
  - if [ ${USE_H5PY} ]; then for table in examples/*hdf5.biom; do echo ${table}; biom validate-table -i ${table}; done; fi
  # validate JSON formatted tables
  - for table in examples/*table.biom; do echo ${table}; biom validate-table -i ${table}; done;
after_success:
  - coveralls<|MERGE_RESOLUTION|>--- conflicted
+++ resolved
@@ -15,11 +15,7 @@
   # Update conda itself
   - conda update --yes conda
 install:
-<<<<<<< HEAD
-  - conda create --yes -n env_name python=$TRAVIS_PYTHON_VERSION pip numpy=$NUMPY_VERSION scipy nose pep8 flake8 Sphinx=1.2.2 coverage
-=======
-  - conda create --yes -n env_name python=$PYTHON_VERSION pip numpy scipy nose pep8 Sphinx=1.2.2 coverage
->>>>>>> 359ae3bf
+  - conda create --yes -n env_name python=$PYTHON_VERSION pip numpy scipy nose pep8 flake8 Sphinx=1.2.2 coverage
   - if [ ${USE_CYTHON} ]; then conda install --yes -n env_name cython; fi
   - if [ ${USE_H5PY} ]; then conda install --yes -n env_name h5py>=2.2.0; fi
   - source activate env_name
