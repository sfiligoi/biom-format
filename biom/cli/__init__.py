# ----------------------------------------------------------------------------
# Copyright (c) 2011-2015, The BIOM Format Development Team.
#
# Distributed under the terms of the Modified BSD License.
#
# The full license is in the file COPYING.txt, distributed with this software.
# ----------------------------------------------------------------------------

from .installation_informer import show_install_info
from .table_subsetter import subset_table
from .table_summarizer import summarize_table
from .table_normalizer import normalize_table
from .metadata_adder import add_metadata
from .table_validator import validate_table

<<<<<<< HEAD
__all__ = ['show_install_info', 'subset_table', 'summarize_table']
=======
import biom.parse
import biom.util

__all__ = ['validate_table', 'summarize_table', 'add_metadata',
           'show_install_info', 'normalize_table']


def write_biom_table(table, fmt, filepath):
    """Write table in specified format to filepath"""

    if fmt not in ['hdf5', 'json', 'tsv']:
        raise ValueError("Unknown file format")

    if fmt == 'hdf5' and not biom.util.HAVE_H5PY:
        fmt = 'json'

    if fmt == 'json':
        with open(filepath, 'w') as f:
            f.write(table.to_json(biom.parse.generatedby()))
    elif fmt == 'tsv':
        with open(filepath, 'w') as f:
            f.write(table)
            f.write('\n')
    else:
        import h5py

        with h5py.File(filepath, 'w') as f:
            table.to_hdf5(f, biom.parse.generatedby())
>>>>>>> 3cf28209
<|MERGE_RESOLUTION|>--- conflicted
+++ resolved
@@ -13,14 +13,11 @@
 from .metadata_adder import add_metadata
 from .table_validator import validate_table
 
-<<<<<<< HEAD
-__all__ = ['show_install_info', 'subset_table', 'summarize_table']
-=======
 import biom.parse
 import biom.util
 
 __all__ = ['validate_table', 'summarize_table', 'add_metadata',
-           'show_install_info', 'normalize_table']
+           'show_install_info', 'normalize_table', 'subset_table']
 
 
 def write_biom_table(table, fmt, filepath):
@@ -43,5 +40,4 @@
         import h5py
 
         with h5py.File(filepath, 'w') as f:
-            table.to_hdf5(f, biom.parse.generatedby())
->>>>>>> 3cf28209
+            table.to_hdf5(f, biom.parse.generatedby())