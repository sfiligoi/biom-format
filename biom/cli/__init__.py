# ----------------------------------------------------------------------------
# Copyright (c) 2011-2015, The BIOM Format Development Team.
#
# Distributed under the terms of the Modified BSD License.
#
# The full license is in the file COPYING.txt, distributed with this software.
# ----------------------------------------------------------------------------

from .installation_informer import show_install_info
from .table_summarizer import summarize_table
<<<<<<< HEAD
from .table_normalizer import normalize_table

__all__ = ['show_install_info', 'summarize_table', 'normalize_table']
=======
from .metadata_adder import add_metadata
import biom.parse
import biom.util

__all__ = ['summarize_table', 'add_metadata', 'show_install_info']


def write_biom_table(table, fmt, filepath):
    """Write table in specified format to filepath"""

    if fmt not in ['hdf5', 'json', 'tsv']:
        raise ValueError("Unknown file format")

    if fmt == 'hdf5' and not biom.util.HAVE_H5PY:
        fmt = 'json'

    if fmt == 'json':
        with open(filepath, 'w') as f:
            f.write(table.to_json(biom.parse.generatedby()))
    elif fmt == 'tsv':
        with open(filepath, 'w') as f:
            f.write(table)
            f.write('\n')
    else:
        import h5py

        with h5py.File(filepath, 'w') as f:
            table.to_hdf5(f, biom.parse.generatedby())
>>>>>>> 65a54624
<|MERGE_RESOLUTION|>--- conflicted
+++ resolved
@@ -8,16 +8,13 @@
 
 from .installation_informer import show_install_info
 from .table_summarizer import summarize_table
-<<<<<<< HEAD
 from .table_normalizer import normalize_table
-
-__all__ = ['show_install_info', 'summarize_table', 'normalize_table']
-=======
 from .metadata_adder import add_metadata
 import biom.parse
 import biom.util
 
-__all__ = ['summarize_table', 'add_metadata', 'show_install_info']
+__all__ = ['summarize_table', 'add_metadata', 'show_install_info',
+           'normalize_table']
 
 
 def write_biom_table(table, fmt, filepath):
@@ -40,5 +37,4 @@
         import h5py
 
         with h5py.File(filepath, 'w') as f:
-            table.to_hdf5(f, biom.parse.generatedby())
->>>>>>> 65a54624
+            table.to_hdf5(f, biom.parse.generatedby())