#!/usr/bin/env python

# -----------------------------------------------------------------------------
# Copyright (c) 2011-2013, The BIOM Format Development Team.
#
# Distributed under the terms of the Modified BSD License.
#
# The full license is in the file COPYING.txt, distributed with this software.
# -----------------------------------------------------------------------------

from __future__ import division
from pyqi.core.command import (Command, CommandIn, CommandOut,
                               ParameterCollection)

from numpy import std
from operator import itemgetter
from biom.util import compute_counts_per_sample_stats

__author__ = "Greg Caporaso"
__copyright__ = "Copyright 2011-2013, The BIOM Format Development Team"
__credits__ = ["Greg Caporaso", "Daniel McDonald", "Jose Antonio Navas Molina"]
__license__ = "BSD"
__maintainer__ = "Greg Caporaso"
__email__ = "gregcaporaso@gmail.com"


class TableSummarizer(Command):

    """
     Example usage:
      from biom.commands.table_summarizer import TableSummarizer
      from biom.parse import parse_biom_table
      c = TableSummarizer()
      table_f = open("table.biom")
      t = parse_biom_table(table_f)
      table_f.seek(0)
      result = c(table=(t,None))
      result = c(table=(t,None),qualitative=True)
      result = c(table=(t,table_f),qualitative=True)
      table_f.close()
    """
    BriefDescription = "Summarize sample or observation data in a BIOM table"
    LongDescription = ("Provides details on the observation counts per sample,"
                       " including summary statistics, as well as metadata "
                       "categories associated with samples and observations.")

    CommandIns = ParameterCollection([
        CommandIn(Name='table',
                  DataType=tuple,
                  Description='the input BIOM table',
                  Required=True),
        CommandIn(Name='qualitative',
                  DataType=bool,
                  Description=('Present counts as number of unique '
                               'observation ids per sample, rather than '
                               'counts of observations per sample.'),
                  Required=False,
                  Default=False),
        CommandIn(Name='observations',
                  DataType=bool,
                  Default=False,
                  Description=('Summarize over observations'))
    ])

    CommandOuts = ParameterCollection([
        CommandOut(Name='biom_summary',
                   DataType=list,
                   Description='The table summary')
    ])

    def run(self, **kwargs):
        result = {}
        qualitative = kwargs['qualitative']
        by_observations = kwargs['observations']
        table, table_lines = kwargs['table']

        if by_observations:
            table = table.transpose()

        min_counts, max_counts, median_counts, mean_counts, counts_per_samp =\
            compute_counts_per_sample_stats(table, qualitative)
        num_observations = len(table.ids(axis='observation'))

        counts_per_sample_values = counts_per_samp.values()

        if table.metadata() is None:
            sample_md_keys = ["None provided"]
        else:
            sample_md_keys = table.metadata()[0].keys()

        if table.metadata(axis='observation') is None:
            observation_md_keys = ["None provided"]
        else:
            observation_md_keys = table.metadata(axis='observation')[0].keys()

        lines = []

<<<<<<< HEAD
        num_samples = len(table.ids())
        lines.append('Num samples: %d' % num_samples)
        lines.append('Num observations: %d' % num_observations)
=======
        num_samples = len(table.sample_ids)

        if by_observations:
            # as this is a transpose of the original table...
            lines.append('Num samples: %d' % num_observations)
            lines.append('Num observations: %d' % num_samples)
        else:
            lines.append('Num samples: %d' % num_samples)
            lines.append('Num observations: %d' % num_observations)
>>>>>>> c11971a1

        if not qualitative:
            total_count = sum(counts_per_sample_values)
            lines.append('Total count: %d' % total_count)
            lines.append('Table density (fraction of non-zero values): %1.3f' %
                         table.get_table_density())

        lines.append('')

        if qualitative:
            if by_observations:
                lines.append('Sample/observations summary:')
            else:
                lines.append('Observations/sample summary:')
        else:
            lines.append('Counts/sample summary:')

        lines.append(' Min: %r' % min_counts)
        lines.append(' Max: %r' % max_counts)
        lines.append(' Median: %1.3f' % median_counts)
        lines.append(' Mean: %1.3f' % mean_counts)
        lines.append(' Std. dev.: %1.3f' % std(counts_per_sample_values))

        if by_observations:
            # since this is a transpose...
            lines.append(
                ' Sample Metadata Categories: %s' %
                '; '.join(observation_md_keys))
            lines.append(
                ' Observation Metadata Categories: %s' %
                '; '.join(sample_md_keys))
            lines.append('')
        else:
            lines.append(
                ' Sample Metadata Categories: %s' %
                '; '.join(sample_md_keys))
            lines.append(
                ' Observation Metadata Categories: %s' %
                '; '.join(observation_md_keys))
            lines.append('')

        if qualitative:
            lines.append('Observations/sample detail:')
        else:
            lines.append('Counts/sample detail:')

        for k, v in sorted(counts_per_samp.items(), key=itemgetter(1)):
            lines.append(' %s: %r' % (k, v))

        result['biom_summary'] = lines
        return result

CommandConstructor = TableSummarizer<|MERGE_RESOLUTION|>--- conflicted
+++ resolved
@@ -95,12 +95,7 @@
 
         lines = []
 
-<<<<<<< HEAD
         num_samples = len(table.ids())
-        lines.append('Num samples: %d' % num_samples)
-        lines.append('Num observations: %d' % num_observations)
-=======
-        num_samples = len(table.sample_ids)
 
         if by_observations:
             # as this is a transpose of the original table...
@@ -109,7 +104,6 @@
         else:
             lines.append('Num samples: %d' % num_samples)
             lines.append('Num observations: %d' % num_observations)
->>>>>>> c11971a1
 
         if not qualitative:
             total_count = sum(counts_per_sample_values)
