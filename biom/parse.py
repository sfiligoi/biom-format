--- conflicted
+++ resolved
@@ -11,35 +11,23 @@
 from __future__ import division
 from biom import __version__
 from biom.exception import BiomParseException
-<<<<<<< HEAD
-from biom.table import Table, table_factory, to_sparse,\
-        nparray_to_sparseobj, SparseObj
-=======
 from biom.table import (Table, table_factory, to_sparse,
     nparray_to_sparseobj, SparseObj)
->>>>>>> 8facff35
 import json
 from numpy import zeros, asarray, uint32, float64
 from string import strip
 
 __author__ = "Justin Kuczynski"
 __copyright__ = "Copyright 2011-2013, The BIOM Format Development Team"
-<<<<<<< HEAD
-__credits__ = ["Justin Kuczynski", "Daniel McDonald", "Greg Caporaso", "Jose Carlos Clemente Litran","Morgan Langille"]
-=======
 __credits__ = ["Justin Kuczynski", "Daniel McDonald", "Greg Caporaso",
     "Jose Carlos Clemente Litran", "Adam Robbins-Pianka"]
->>>>>>> 8facff35
 __license__ = "BSD"
 __url__ = "http://biom-format.org"
 __maintainer__ = "Daniel McDonald"
 __email__ = "daniel.mcdonald@colorado.edu"
 
 MATRIX_ELEMENT_TYPE = {'int':int,'float':float,'unicode':unicode,
-<<<<<<< HEAD
                        u'int':int,u'float':float,u'unicode':unicode}
-=======
-                      u'int':int,u'float':float,u'unicode':unicode}
 
 QUOTE = '"'
 JSON_OPEN = set(["[", "{"])
@@ -234,15 +222,10 @@
 
     return idxs, json.dumps(subset)[1:-1] # trim off { and }
 
-def light_parse_biom_sparse(biom_str):
-    """Light-weight BIOM parser for sparse objects
->>>>>>> 8facff35
-
 def parse_biom_table(fp):
     if hasattr(fp, 'read'):
         return parse_biom_table_json(json.load(fp))
     else:
-<<<<<<< HEAD
         return parse_biom_table_json(json.loads(fp))
 
 def parse_biom_table_json(json_table, data_pump=None):
@@ -251,59 +234,6 @@
     table_type = 'otu table'
     mat_type = json_table['matrix_type']
 
-=======
-        start_idx = data_start + 7
-
-    end_idx = biom_str[start_idx:].find(']]') + start_idx
-    data = biom_str[start_idx:end_idx]
-    new_s = biom_str[:start_idx]
-    new_s += '[[0, 0, 1]]'
-    new_s += biom_str[(end_idx + 2):]
-    
-    # get shape
-    start_idx = biom_str.find('"shape":') + 10
-    end_idx = biom_str[start_idx:start_idx + 30].find('],') + start_idx
-    row, col = map(int, biom_str[start_idx:end_idx].replace('[','').split(', '))
-    data_mat = SparseObj(row, col)
-
-    for rec in data.replace('[','').split('],'):
-        try:
-            r,c,v = rec.split(',')
-        except:
-            raise TypeError, "Data do not appear sparse!"
-            
-        data_mat[uint32(r),uint32(c)] = float64(v)
-
-    t = parse_biom_table_str(new_s, constructor, data_pump=data_mat)
-
-    return t
-
-def parse_biom_table(json_fh,constructor=None, try_light_parse=True):
-    """parses a biom format otu table into a rich otu table object
-
-    input is an open filehandle or compatable object (e.g. list of lines)
-
-    If try_light_parse is True, the light_parse_biom_sparse call will be 
-    attempted. If that parse fails, the code will fall back to the regular
-    BIOM parser.
-    """
-    table_str = ''.join(json_fh)
-
-    if try_light_parse:
-        try:
-            t = light_parse_biom_sparse(table_str, constructor)
-        except:
-            t = parse_biom_table_str(table_str, constructor=constructor)
-    else: 
-        t = parse_biom_table_str(table_str, constructor=constructor)
-    return t
-
-def parse_biom_table_json(json_table, constructor=None, data_pump=None):
-    """Parse a biom otu table type
-
-    Constructor must have a _biom_type of "otu table"
-    """
->>>>>>> 8facff35
     sample_ids = [col['id'] for col in json_table['columns']]
     sample_metadata = [col['metadata'] for col in json_table['columns']]
     obs_ids = [row['id'] for row in json_table['rows']]
@@ -323,7 +253,6 @@
 
     return table_obj
 
-<<<<<<< HEAD
 def sc_pipe_separated(x):
     complex_metadata=[]
     for y in x.split('|'):
@@ -332,7 +261,7 @@
             simple_metadata.append(e.strip())
         complex_metadata.append(simple_metadata)
     return complex_metadata
-=======
+
 def parse_biom_table_str(json_str,constructor=None, data_pump=None):
     """Parses a JSON string of the Biom table into a rich table object.
    
@@ -344,21 +273,9 @@
     json_table = json.loads(json_str)
 
     f = parse_biom_table_json
->>>>>>> 8facff35
-
-
-OBS_META_TYPES = {'sc_separated': lambda x: [e.strip() for e in x.split(';')],
-                  'naive': lambda x: x, 'sc_pipe_separated': sc_pipe_separated
-                  }
-OBS_META_TYPES['taxonomy'] = OBS_META_TYPES['sc_separated']
-
-<<<<<<< HEAD
-def parse_classic_table_to_rich_table(lines, sample_mapping, obs_mapping, 
-        process_func, **kwargs):
-=======
+
 def parse_classic_table_to_rich_table(lines, sample_mapping, obs_mapping,
         process_func, constructor, **kwargs):
->>>>>>> 8facff35
     """Parses an table (tab delimited) (observation x sample)
 
     sample_mapping : can be None or {'sample_id':something}
@@ -610,13 +527,8 @@
     dtype : type of table data
     """
     otu_table = parse_classic_table_to_rich_table(table_f, sample_mapping, 
-<<<<<<< HEAD
                                                   obs_mapping, process_func,
                                                   **kwargs)
-=======
-        obs_mapping, process_func, **kwargs)
-
->>>>>>> 8facff35
     return otu_table.getBiomFormatJsonString(generatedby())
 
 def biom_meta_to_string(metadata, replace_str=':'):
