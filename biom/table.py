--- conflicted
+++ resolved
@@ -1350,16 +1350,6 @@
 
         self.transform(f, axis=axis)
 
-<<<<<<< HEAD
-    def norm_observation_by_metadata(self, obs_metadata_id):
-        """Modify table in place with vals divided by obs_metadata_id.
-        """
-        def f(obs_v, obs_id, obs_md):
-            return obs_v / obs_md[obs_metadata_id]
-        self.transform(f, axis='observation')
-
-=======
->>>>>>> f75b99b7
     def nonzero(self):
         """Returns locations of nonzero elements within the data matrix
 
