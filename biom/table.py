--- conflicted
+++ resolved
@@ -735,58 +735,8 @@
         else:
             raise UnknownAxisError(axis)
 
-<<<<<<< HEAD
-    # a good refactor in the future is a general filter() method and then
-    # specify the axis, like Table.reduce
-
-    # take() is tempting here as well...
-    def filter_samples(self, f, invert=False):
-        """Filter samples from self based on ``f``
-
-        ``f`` must accept three variables, the sample values, sample ID and
-        sample metadata. The function must only return ``True`` or ``False``,
-        where ``True`` indicates that a sample should be retained.
-
-        invert: if ``invert == True``, a return value of ``True`` from ``f``
-        indicates that a sample should be discarded
-        """
-        samp_ids = []
-        samp_vals = []
-        samp_metadata = []
-
-        # builtin filter puts all of this into memory and then return to the
-        # for loop. This will impact memory substantially on large sparse
-        # matrices
-        for s_val, s_id, s_md in self.iter(axis='sample'):
-            if not xor(f(s_val, s_id, s_md), invert):
-                continue
-
-            # there is an implicit conversion to numpy types, want to make
-            # sure to convert back to underlying representation.
-            samp_vals.append(self._conv_to_self_type(s_val))
-            samp_metadata.append(s_md)
-            samp_ids.append(s_id)
-
-        # if we don't have any values to keep, throw an exception as we can
-        # create an inconsistancy in which there are observation ids but no
-        # matrix data in the resulting table
-        if not samp_ids:
-            raise TableException("All samples were filtered out!")
-
-        # the additional call to _conv_to_self_type is to convert a list of
-        # vectors to a matrix
-        # transpose is necessary as the underlying storage is sample == col
-        return self.__class__(
-            self._conv_to_self_type(samp_vals, transpose=True),
-            samp_ids[:], self.observation_ids[:], samp_metadata,
-            self.observation_metadata, self.table_id)
-
-    def filter_observations(self, f, invert=False):
-        """Filter observations from self based on ``f``
-=======
     def filter(self, ids_to_keep, axis, invert=False):
         """Filter in place a table based on a function or iterable.
->>>>>>> 3ff81bdb
 
         Parameters
         ----------
@@ -803,34 +753,6 @@
             If set to True, discard samples or observations where
             `ids_to_keep` returns True
         """
-<<<<<<< HEAD
-        obs_ids = []
-        obs_vals = []
-        obs_metadata = []
-
-        # builtin filter puts all of this into memory and then return to the
-        # for loop. This will impact memory substantially on large sparse
-        # matrices
-        for o_val, o_id, o_md in self.iter(axis='observation'):
-            if not xor(f(o_val, o_id, o_md), invert):
-                continue
-
-            # there is an implicit converstion to numpy types, want to make
-            # sure to convert back to underlying representation.
-            obs_vals.append(self._conv_to_self_type(o_val))
-            obs_metadata.append(o_md)
-            obs_ids.append(o_id)
-
-        # if we don't have any values to keep, throw an exception as we can
-        # create an inconsistancy in which there are sample ids but no
-        # matrix data in the resulting table
-        if not obs_vals:
-            raise TableException("All observations were filtered out!")
-
-        return self.__class__(
-            self._conv_to_self_type(obs_vals), self.sample_ids[:],
-            obs_ids[:], self.sample_metadata, obs_metadata, self.table_id)
-=======
         if axis == 'sample':
             axis = 1
             ids = self.sample_ids
@@ -857,7 +779,6 @@
         elif axis == 0:
             self.observation_ids = ids
             self.observation_metadata = metadata
->>>>>>> 3ff81bdb
 
     def bin_samples_by_metadata(self, f, constructor=None):
         """Yields tables by metadata
