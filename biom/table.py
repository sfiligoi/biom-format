--- conflicted
+++ resolved
@@ -20,34 +20,14 @@
 from itertools import izip
 from collections import defaultdict, Hashable
 from numpy import ndarray, asarray, zeros, empty
-<<<<<<< HEAD
-=======
 import h5py
 import numpy as np
->>>>>>> 67b37330
+from scipy.sparse import coo_matrix, csc_matrix, csr_matrix, isspmatrix
 
 from biom.exception import TableException, UnknownID
 from biom.util import (get_biom_format_version_string,
                        get_biom_format_url_string, flatten, natsort,
                        prefer_self, index_list, H5PY_VLEN_STR, HAVE_H5PY)
-
-<<<<<<< HEAD
-from scipy.sparse import csc_matrix, csr_matrix
-from biom.backends.scipysparse import (ScipySparseMat, to_scipy, dict_to_scipy,
-                                       list_dict_to_scipy,
-                                       list_nparray_to_scipy, nparray_to_scipy,
-                                       list_list_to_scipy)
-
-SparseObj = ScipySparseMat
-to_sparse = to_scipy
-dict_to_sparseobj = dict_to_scipy
-list_dict_to_sparseobj = list_dict_to_scipy
-list_nparray_to_sparseobj = list_nparray_to_scipy
-nparray_to_sparseobj = nparray_to_scipy
-list_list_to_sparseobj = list_list_to_scipy
-=======
-from scipy.sparse import coo_matrix, csc_matrix, csr_matrix, isspmatrix
->>>>>>> 67b37330
 
 
 __author__ = "Daniel McDonald"
@@ -1683,15 +1663,7 @@
         indices = h5grp[data_path("indices")]
         indptr = h5grp[data_path("indptr")]
         cs = (data, indices, indptr)
-<<<<<<< HEAD
-
-        if order == 'sample':
-            rep._matrix = csc_matrix(cs, shape=shape)
-        else:
-            rep._matrix = csr_matrix(cs, shape=shape)
-=======
         matrix = csc_matrix(cs) if order == 'sample' else csr_matrix(cs)
->>>>>>> 67b37330
 
         return table_factory(matrix, samp_ids, obs_ids, samp_md or None,
                              obs_md or None)
