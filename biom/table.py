#!/usr/bin/env python
# -*- coding: utf-8 -*-
"""The BIOM Table API"""

# -----------------------------------------------------------------------------
# Copyright (c) 2011-2013, The BIOM Format Development Team.
#
# Distributed under the terms of the Modified BSD License.
#
# The full license is in the file COPYING.txt, distributed with this software.
# -----------------------------------------------------------------------------

from __future__ import division
import numpy as np
from copy import deepcopy
from datetime import datetime
from json import dumps, loads
from functools import reduce
from operator import itemgetter, add
from itertools import izip
from collections import defaultdict, Hashable
from numpy import ndarray, asarray, zeros, empty, newaxis
from scipy.sparse import coo_matrix, csc_matrix, csr_matrix, isspmatrix, vstack

from biom.exception import TableException, UnknownAxisError, UnknownIDError
from biom.util import (get_biom_format_version_string,
                       get_biom_format_url_string, flatten, natsort,
                       prefer_self, index_list, H5PY_VLEN_STR, HAVE_H5PY)

from ._filter import _filter
from ._transform import _transform


__author__ = "Daniel McDonald"
__copyright__ = "Copyright 2011-2013, The BIOM Format Development Team"
__credits__ = ["Daniel McDonald", "Jai Ram Rideout", "Greg Caporaso",
               "Jose Clemente", "Justin Kuczynski", "Adam Robbins-Pianka",
               "Joshua Shorenstein", "Jose Antonio Navas Molina",
               "Jorge Cañardo Alastuey"]
__license__ = "BSD"
__url__ = "http://biom-format.org"
__maintainer__ = "Daniel McDonald"
__email__ = "daniel.mcdonald@colorado.edu"


MATRIX_ELEMENT_TYPE = {'int': int, 'float': float, 'unicode': unicode,
                       u'int': int, u'float': float, u'unicode': unicode}


class Table(object):

    """The (canonically pronounced 'teh') Table.

    Give in to the power of the Table!

    """

    def __init__(self, data, observation_ids, sample_ids,
                 observation_metadata=None, sample_metadata=None,
                 table_id=None, type=None, create_date=None, generated_by=None,
                 **kwargs):

        self.type = type
        self.table_id = table_id
        self.create_date = create_date
        self.generated_by = generated_by

        if not isspmatrix(data):
            shape = (len(observation_ids), len(sample_ids))
            input_is_dense = kwargs.get('input_is_dense', False)
            self._data = Table._to_sparse(data, input_is_dense=input_is_dense,
                                          shape=shape)
        else:
            self._data = data

        # using object to allow for variable length strings
        self.sample_ids = np.asarray(sample_ids, dtype=object)
        self.observation_ids = np.asarray(observation_ids, dtype=object)

        if sample_metadata is not None:
            self.sample_metadata = tuple(sample_metadata)
        else:
            self.sample_metadata = None

        if observation_metadata is not None:
            self.observation_metadata = tuple(observation_metadata)
        else:
            self.observation_metadata = None

        # These will be set by _index_ids()
        self._sample_index = None
        self._obs_index = None

        self._verify_metadata()
        self._cast_metadata()
        self._index_ids()

    def _index_ids(self):
        """Sets lookups {id:index in _data}.

        Should only be called in constructor as this modifies state.
        """
        self._sample_index = index_list(self.sample_ids)
        self._obs_index = index_list(self.observation_ids)

    def _conv_to_self_type(self, vals, transpose=False, dtype=None):
        """For converting vectors to a compatible self type"""
        if dtype is None:
            dtype = self.dtype

        if isspmatrix(vals):
            return vals
        else:
            return Table._to_sparse(vals, transpose, dtype)

    @staticmethod
    def _to_dense(vec):
        """Converts a row/col vector to a dense numpy array.

        Always returns a 1-D row vector for consistency with numpy iteration
        over arrays.
        """
        dense_vec = np.asarray(vec.todense())

        if vec.shape == (1, 1):
            # Handle the special case where we only have a single element, but
            # we don't want to return a numpy scalar / 0-d array. We still want
            # to return a vector of length 1.
            return dense_vec.reshape(1)
        else:
            return np.squeeze(dense_vec)

    @staticmethod
    def _to_sparse(values, transpose=False, dtype=float, input_is_dense=False,
                   shape=None):
        """Try to return a populated scipy.sparse matrix.

        NOTE: assumes the max value observed in row and col defines the size of
        the matrix.
        """
        # if it is a vector
        if isinstance(values, ndarray) and len(values.shape) == 1:
            if transpose:
                mat = nparray_to_sparse(values[:, newaxis], dtype)
            else:
                mat = nparray_to_sparse(values, dtype)
            return mat
        if isinstance(values, ndarray):
            if transpose:
                mat = nparray_to_sparse(values.T, dtype)
            else:
                mat = nparray_to_sparse(values, dtype)
            return mat
        # the empty list
        elif isinstance(values, list) and len(values) == 0:
            return coo_matrix((0, 0))
        # list of np vectors
        elif isinstance(values, list) and isinstance(values[0], ndarray):
            mat = list_nparray_to_sparse(values, dtype)
            if transpose:
                mat = mat.T
            return mat
        # list of dicts, each representing a row in row order
        elif isinstance(values, list) and isinstance(values[0], dict):
            mat = list_dict_to_sparse(values, dtype)
            if transpose:
                mat = mat.T
            return mat
        # list of scipy.sparse matrices, each representing a row in row order
        elif isinstance(values, list) and isspmatrix(values[0]):
            mat = list_sparse_to_sparse(values, dtype)
            if transpose:
                mat = mat.T
            return mat
        elif isinstance(values, dict):
            mat = dict_to_sparse(values, dtype, shape)
            if transpose:
                mat = mat.T
            return mat
        elif isinstance(values, list) and isinstance(values[0], list):
            if input_is_dense:
                d = coo_matrix(values)
                mat = coo_arrays_to_sparse((d.data, (d.row, d.col)),
                                           dtype=dtype, shape=shape)
            else:
                mat = list_list_to_sparse(values, dtype, shape=shape)
            return mat
        elif isspmatrix(values):
            mat = values
            if transpose:
                mat = mat.transpose()
            return mat
        else:
            raise TableException("Unknown input type")

    def _verify_metadata(self):
        """Obtain some notion of sanity on object construction with inputs"""
        try:
            n_obs, n_samp = self._data.shape
        except:
            n_obs = n_samp = 0

        if n_obs != len(self.observation_ids):
            raise TableException(
                "Number of observation_ids differs from matrix size!")

        if n_obs != len(set(self.observation_ids)):
            raise TableException("Duplicate observation_ids")

        if n_samp != len(self.sample_ids):
            raise TableException(
                "Number of sample_ids differs from matrix size!")

        if n_samp != len(set(self.sample_ids)):
            raise TableException("Duplicate sample_ids")

        if self.sample_metadata is not None and \
           n_samp != len(self.sample_metadata):
            raise TableException("sample_metadata not in a compatible shape"
                                 "with data matrix!")

        if self.observation_metadata is not None and \
           n_obs != len(self.observation_metadata):
            raise TableException("observation_metadata not in a compatible"
                                 "shape with data matrix!")

    def _cast_metadata(self):
        """Casts all metadata to defaultdict to support default values.

        Should be called after any modifications to sample/observation
        metadata.
        """
        default_samp_md = []
        default_obs_md = []

        # if we have a list of [None], set to None
        if self.sample_metadata is not None:
            if self.sample_metadata.count(None) == len(self.sample_metadata):
                self.sample_metadata = None

        if self.sample_metadata is not None:
            for samp_md in self.sample_metadata:
                d = defaultdict(lambda: None)

                if isinstance(samp_md, dict):
                    d.update(samp_md)
                elif samp_md is None:
                    pass
                else:
                    raise TableException("Unable to cast metadata: %s" %
                                         repr(samp_md))

                default_samp_md.append(d)
            self.sample_metadata = tuple(default_samp_md)

        # if we have a list of [None], set to None
        if self.observation_metadata is not None:
            none_count = self.observation_metadata.count(None)
            if none_count == len(self.observation_metadata):
                self.observation_metadata = None

        if self.observation_metadata is not None:
            for obs_md in self.observation_metadata:
                d = defaultdict(lambda: None)

                if isinstance(obs_md, dict):
                    d.update(obs_md)
                elif obs_md is None:
                    pass
                else:
                    raise TableException("Unable to cast metadata: %s" %
                                         repr(obs_md))

                default_obs_md.append(d)
            self.observation_metadata = tuple(default_obs_md)

    @property
    def shape(self):
        return self._data.shape

    @property
    def dtype(self):
        return self._data.dtype

    @property
    def nnz(self):
        return self._data.nnz

    def add_metadata(self, md, axis='sample'):
        """Take a dict of metadata and add it to an axis.
        Parameters
        ----------
        md : dict of dict
            ``md`` should be of the form ``{id:{dict_of_metadata}}``
        axis : {'sample', 'observation'}, optional
            The axis to operate on
        """
        if axis == 'sample':
            if self.sample_metadata is not None:
                for id_, md_entry in md.iteritems():
                    if self.exists(id_):
                        idx = self.index(id_, 'sample')
                        self.sample_metadata[idx].update(md_entry)
            else:
                self.sample_metadata = tuple([md[id_] if id_ in md else
                                              None for id_ in self.sample_ids])
        elif axis == 'observation':
            if self.observation_metadata is not None:
                for id_, md_entry in md.iteritems():
                    if self.exists(id_, axis="observation"):
                        idx = self.index(id_, 'observation')
                        self.observation_metadata[idx].update(md_entry)
            else:
                self.observation_metadata = tuple([md[id_] if id_ in md else
                                                   None for id_ in
                                                   self.observation_ids])
        else:
            raise UnknownAxisError(axis)

        self._cast_metadata()

    def __getitem__(self, args):
        """Handles row or column slices

        Slicing over an individual axis is supported, but slicing over both
        axes at the same time is not supported. Partial slices, such as
        `foo[0, 5:10]` are not supported, however full slices are supported,
        such as `foo[0, :]`.

        Parameters
        ----------
        args : tuple or slice
            The specific element (by index position) to return or an entire
            row or column of the data.

        Returns
        -------
        float or spmatrix
            A float is return if a specific element is specified, otherwise a
            spmatrix object representing a vector of sparse data is returned.

        Raises
        ------
        IndexError
            - If the matrix is empty
            - If the arguments do not appear to be a tuple
            - If a slice on row and column is specified
            - If a partial slice is specified

        Notes
        -----
        Switching between slicing rows and columns is inefficient.  Slicing of
        rows requires a CSR representation, while slicing of columns requires a
        CSC representation, and transforms are performed on the data if the
        data are not in the required representation. These transforms can be
        expensive if done frequently.

        .. shownumpydoc
        """
        if self.is_empty():
            raise IndexError("Cannot retrieve an element from an empty/null "
                             "table.")

        try:
            row, col = args
        except:
            raise IndexError("Must specify (row, col).")

        if isinstance(row, slice) and isinstance(col, slice):
            raise IndexError("Can only slice a single axis.")

        if isinstance(row, slice):
            if row.start is None and row.stop is None:
                return self._get_col(col)
            else:
                raise IndexError("Can only handle full : slices per axis.")
        elif isinstance(col, slice):
            if col.start is None and col.stop is None:
                return self._get_row(row)
            else:
                raise IndexError("Can only handle full : slices per axis.")
        else:
            if self._data.getformat() == 'coo':
                self._data = self._data.tocsr()

            return self._data[row, col]

    def _get_row(self, row_idx):
        """Return the row at ``row_idx``.

        A row vector will be returned as a scipy.sparse matrix in csr format.

        Notes
        -----
        Switching between slicing rows and columns is inefficient.  Slicing of
        rows requires a CSR representation, while slicing of columns requires a
        CSC representation, and transforms are performed on the data if the
        data are not in the required representation. These transforms can be
        expensive if done frequently.

        """
        self._data = self._data.tocsr()
        return self._data.getrow(row_idx)

    def _get_col(self, col_idx):
        """Return the column at ``col_idx``.

        A column vector will be returned as a scipy.sparse matrix in csc
        format.

        Notes
        -----
        Switching between slicing rows and columns is inefficient.  Slicing of
        rows requires a CSR representation, while slicing of columns requires a
        CSC representation, and transforms are performed on the data if the
        data are not in the required representation. These transforms can be
        expensive if done frequently.

        """
        self._data = self._data.tocsc()
        return self._data.getcol(col_idx)

    def reduce(self, f, axis):
        """Reduce over axis with f

        ``axis`` can be either ``sample`` or ``observation``
        """
        if self.is_empty():
            raise TableException("Cannot reduce an empty table")

        # np.apply_along_axis might reduce type conversions here and improve
        # speed. am opting for reduce right now as I think its more readable
        if axis == 'sample':
            return asarray([reduce(f, v) for v in self.iter_data()])
        elif axis == 'observation':
            return asarray([reduce(f, v) for v in
                            self.iter_data(axis="observation")])
        else:
            raise TableException("Unknown reduction axis")

    def sum(self, axis='whole'):
        """Returns the sum by axis

        axis can be:

        ``whole``       : whole matrix sum

        ``sample``     : return a vector with a sum for each sample

        ``observation`` : return a vector with a sum for each observation
        """
        if axis == 'whole':
            axis = None
        elif axis == 'sample':
            axis = 0
        elif axis == 'observation':
            axis = 1
        else:
            raise UnknownAxisError(axis)

        matrix_sum = np.squeeze(np.asarray(self._data.sum(axis=axis)))

        # We only want to return a scalar if the whole matrix was summed.
        if axis is not None and matrix_sum.shape == ():
            matrix_sum = matrix_sum.reshape(1)

        return matrix_sum

    def transpose(self):
        """Return a new table that is the transpose of this table.

        The returned table will be an entirely new table, including copies of
        the (transposed) data, sample/observation IDs and metadata.
        """
        sample_md_copy = deepcopy(self.sample_metadata)
        obs_md_copy = deepcopy(self.observation_metadata)

        if self._data.getformat() == 'lil':
            # lil's transpose method doesn't have the copy kwarg, but all of
            # the others do.
            self._data = self._data.tocsr()

        # sample ids and observations are reversed becuase we trasposed
        return self.__class__(self._data.transpose(copy=True),
                              self.sample_ids[:], self.observation_ids[:],
                              sample_md_copy, obs_md_copy, self.table_id)

    def metadata(self, id_, axis):
        """Return the metadata of the identified sample/observation.

        Parameters
        ----------
        id_ : str
            ID of the sample or observation whose index will be returned.
        axis : {'sample', 'observation'}
            Axis to search for `id_`.

        Returns
        -------
        defaultdict or None
            The corresponding metadata `defaultdict` or None of that axis does
            not have metadata.

        Raises
        ------
        UnknownAxisError
            If provided an unrecognized axis.
        UnknownIDError
            If provided an unrecognized sample/observation ID.

        Examples
        --------
        >>> import numpy as np
        >>> from biom.table import Table

        Create a 2x3 BIOM table, with observation metadata and no sample
        metadata:

        >>> data = np.asarray([[0, 0, 1], [1, 3, 42]])
        >>> table = Table(data, ['O1', 'O2'], ['S1', 'S2', 'S3'],
        ...               [{'foo': 'bar'}, {'x': 'y'}], None)

        Get the metadata of the observation with ID "O2":

        >>> # casting to `dict` as the return is `defaultdict`
        >>> dict(table.metadata('O2', 'observation'))
        {'x': 'y'}

        Get the metadata of the sample with ID "S1":

        >>> table.metadata('S1', 'sample') is None
        True

        """
        if axis == 'sample':
            md = self.sample_metadata
        elif axis == 'observation':
            md = self.observation_metadata
        else:
            raise UnknownAxisError(axis)

        idx = self.index(id_, axis=axis)

        return md[idx] if md is not None else None

    def index(self, id_, axis):
        """Return the index of the identified sample/observation.

        Parameters
        ----------
        id_ : str
            ID of the sample or observation whose index will be returned.
        axis : {'sample', 'observation'}
            Axis to search for `id_`.

        Returns
        -------
        int
            Index of the sample/observation identified by `id_`.

        Raises
        ------
        UnknownAxisError
            If provided an unrecognized axis.
        UnknownIDError
            If provided an unrecognized sample/observation ID.

        Examples
        --------

        >>> import numpy as np
        >>> from biom.table import Table

        Create a 2x3 BIOM table:

        >>> data = np.asarray([[0, 0, 1], [1, 3, 42]])
        >>> table = Table(data, ['O1', 'O2'], ['S1', 'S2', 'S3'])

        Get the index of the observation with ID "O2":

        >>> table.index('O2', 'observation')
        1

        Get the index of the sample with ID "S1":

        >>> table.index('S1', 'sample')
        0

        """
        if axis == 'sample':
            idx_lookup = self._sample_index
        elif axis == 'observation':
            idx_lookup = self._obs_index
        else:
            raise UnknownAxisError(axis)

        if id_ not in idx_lookup:
            raise UnknownIDError(id_, axis)

        return idx_lookup[id_]

    def get_value_by_ids(self, obs_id, samp_id):
        """Return value in the matrix corresponding to ``(obs_id, samp_id)``"""
        return self[self.index(obs_id, 'observation'),
                    self.index(samp_id, 'sample')]

    def __str__(self):
        """Stringify self

        Default str output for a Table is just row/col ids and data values
        """
        return self.delimited_self()

    def __repr__(self):
        """Returns a high-level summary of the table's properties

        Returns
        -------
        str
            A string detailing the shape, class, number of nonzero entries, and
            table density
        """
        rows, cols = self.shape
        return '%d x %d %s with %d nonzero entries (%d%% dense)' % (
            rows, cols, repr(self.__class__), self.nnz,
            self.get_table_density() * 100
        )

    def exists(self, id_, axis="sample"):
        """Returns whether id_ exists in axis

        Parameters
        ----------
        id_: str
            id to check if exists
        axis : {'sample', 'observation'}, optional
            The axis to check

        Returns
        -------
        bool
            True if ``id_`` exists, False otherwise

        Examples
        --------

        >>> import numpy as np
        >>> from biom.table import Table

        Create a 2x3 BIOM table:

        >>> data = np.asarray([[0, 0, 1], [1, 3, 42]])
        >>> table = Table(data, ['O1', 'O2'], ['S1', 'S2', 'S3'])

        Check whether sample ID is in the table:

        >>> table.exists('S1')
        True
        >>> table.exists('S4')
        False

        Check whether an observation ID is in the table:

        >>> table.exists('O1', 'observation')
        True
        >>> table.exists('O3', 'observation')
        False

        """
        if axis == "sample":
            return id_ in self._sample_index
        elif axis == "observation":
            return id_ in self._obs_index
        else:
            raise UnknownAxisError(axis)

    def delimited_self(self, delim='\t', header_key=None, header_value=None,
                       metadata_formatter=str,
                       observation_column_name='#OTU ID'):
        """Return self as a string in a delimited form

        Default str output for the Table is just row/col ids and table data
        without any metadata

        Including observation metadata in output: If ``header_key`` is not
        ``None``, the observation metadata with that name will be included
        in the delimited output. If ``header_value`` is also not ``None``, the
        observation metadata will use the provided ``header_value`` as the
        observation metadata name (i.e., the column header) in the delimited
        output.

        ``metadata_formatter``: a function which takes a metadata entry and
        returns a formatted version that should be written to file

        ``observation_column_name``: the name of the first column in the output
        table, corresponding to the observation IDs. For example, the default
        will look something like:

            #OTU ID\tSample1\tSample2
            OTU1\t10\t2
            OTU2\t4\t8
        """
        if self.is_empty():
            raise TableException("Cannot delimit self if I don't have data...")

        samp_ids = delim.join(map(str, self.sample_ids))

        # 17 hrs of straight programming later...
        if header_key is not None:
            if header_value is None:
                raise TableException(
                    "You need to specify both header_key and header_value")

        if header_value is not None:
            if header_key is None:
                raise TableException(
                    "You need to specify both header_key and header_value")

        if header_value:
            output = ['# Constructed from biom file',
                      '%s%s%s\t%s' % (observation_column_name, delim, samp_ids,
                                      header_value)]
        else:
            output = ['# Constructed from biom file',
                      '%s%s%s' % (observation_column_name, delim, samp_ids)]

        for obs_id, obs_values in zip(self.observation_ids, self._iter_obs()):
            str_obs_vals = delim.join(map(str, self._to_dense(obs_values)))

            if header_key and self.observation_metadata is not None:
                md = self.observation_metadata[self._obs_index[obs_id]]
                md_out = metadata_formatter(md.get(header_key, None))
                output.append(
                    '%s%s%s\t%s' %
                    (obs_id, delim, str_obs_vals, md_out))
            else:
                output.append('%s%s%s' % (obs_id, delim, str_obs_vals))

        return '\n'.join(output)

    def is_empty(self):
        """Returns ``True`` if the table is empty"""
        if not self.sample_ids.size or not self.observation_ids.size:
            return True
        else:
            return False

    def __iter__(self):
        """Defined by subclass"""
        return self.iter()

    def _iter_samp(self):
        """Return sample vectors of data matrix vectors"""
        for c in range(self.shape[1]):
            # this pulls out col vectors but need to convert to the expected
            # row vector
            colvec = self._get_col(c)
            yield colvec.transpose(copy=True)

    def _iter_obs(self):
        """Return observation vectors of data matrix"""
        for r in range(self.shape[0]):
            yield self._get_row(r)

    def get_table_density(self):
        """Returns the fraction of nonzero elements in the table."""
        density = 0.0

        if not self.is_empty():
            density = (self.nnz /
                       (len(self.sample_ids) * len(self.observation_ids)))

        return density

    def descriptive_equality(self, other):
        """For use in testing, describe how the tables are not equal"""
        if self.observation_ids != other.observation_ids:
            return "Observation IDs are not the same"
        if self.sample_ids != other.sample_ids:
            return "Sample IDs are not the same"
        if self.observation_metadata != other.observation_metadata:
            return "Observation metadata are not the same"
        if self.sample_metadata != other.sample_metadata:
            return "Sample metadata are not the same"
        if not self._data_equality(other._data):
            return "Data elements are not the same"

        return "Tables appear equal"

    def __eq__(self, other):
        """Equality is determined by the data matrix, metadata, and IDs"""
        if not isinstance(other, self.__class__):
            return False
        if self.type != other.type:
            return False
        if np.any(self.observation_ids != other.observation_ids):
            return False
        if np.any(self.sample_ids != other.sample_ids):
            return False
        if self.observation_metadata != other.observation_metadata:
            return False
        if self.sample_metadata != other.sample_metadata:
            return False
        if not self._data_equality(other._data):
            return False

        return True

    def _data_equality(self, other):
        """Return ``True`` if both matrices are equal.

        Matrices are equal iff the following items are equal:
        - shape
        - dtype
        - size (nnz)
        - matrix data (more expensive, so checked last)

        The sparse format does not need to be the same between the two
        matrices. ``self`` and ``other`` will be converted to csr format if
        necessary before performing the final comparison.

        """
        if self._data.shape != other.shape:
            return False

        if self._data.dtype != other.dtype:
            return False

        if self._data.nnz != other.nnz:
            return False

        self._data = self._data.tocsr()
        other = other.tocsr()

        if (self._data != other).nnz > 0:
            return False

        return True

    def __ne__(self, other):
        return not (self == other)

    def data(self, id_, axis):
        """Returns observations associated with sample id `id_` or
        samples associated with observation id `id_`

        Parameters
        ----------
        id_ : str
            ID of the sample or observation whose index will be returned.
        axis : {'sample', 'observation'}
            Axis to search for `id_`.

        Raises
        ------
        UnknownAxisError
            If provided an unrecognized axis.
        """
        if axis == 'sample':
            return self._to_dense(self[:, self.index(id_, 'sample')])
        elif axis == 'observation':
            return self._to_dense(self[self.index(id_, 'observation'), :])
        else:
            raise UnknownAxisError(axis)

    def copy(self):
        """Returns a copy of the table"""
        return self.__class__(self._data.copy(),
                              self.observation_ids.copy(),
                              self.sample_ids.copy(),
                              deepcopy(self.observation_metadata),
                              deepcopy(self.sample_metadata),
                              self.table_id)

    def iter_data(self, axis='sample'):
        """Yields axis values

        Parameters
        ----------
        axis: 'sample' or 'observation'
            axis to iterate over

        Returns
        -------
        generator
            yields list of values for each value in 'axis'

        Raises
        ------
        UnknownAxisError
            If axis other than 'sample' or 'observation' passed
        """
        if axis == "sample":
            for samp_v in self._iter_samp():
                yield self._to_dense(samp_v)
        elif axis == "observation":
            for obs_v in self._iter_obs():
                yield self._to_dense(obs_v)
        else:
            raise UnknownAxisError(axis)

    def iter(self, dense=True, axis='sample'):
        """Yields ``(value, id, metadata)``

        NOTE: will return ``None`` in metadata positions if the corresponding
        axis metadata metadata is set to ``None``

        Parameters
        ----------
        dense : bool
            If True, yield values as a dense vector
        axis : {'sample', 'observation'}, optional
            The axis to iterate over

        Returns
        -------
        GeneratorType
            A generator that yields (values, id, metadata)

        """
        if axis == 'sample':
            ids = self.sample_ids
            iter_ = self._iter_samp()
            metadata = self.sample_metadata
        elif axis == 'observation':
            ids = self.observation_ids
            iter_ = self._iter_obs()
            metadata = self.observation_metadata
        else:
            raise UnknownAxisError(axis)

        if metadata is None:
            metadata = (None,) * len(ids)

        for vals, id_, md in izip(iter_, ids, metadata):
            if dense:
                vals = self._to_dense(vals)

            yield (vals, id_, md)

    def sort_order(self, order, axis='sample'):
        """Return a new table with `axis` in `order`

        Parameters
        ----------
        order : iterable
            The desired order for axis
        axis : {'sample', 'observation'}, optional
            The axis to operate on
        """
        md = []
        vals = []
        if axis == 'sample':
            for id_ in order:
                cur_idx = self.index(id_, 'sample')
                vals.append(self._to_dense(self[:, cur_idx]))

                if self.sample_metadata is not None:
                    md.append(self.sample_metadata[cur_idx])

            if not md:
                md = None

            return self.__class__(self._conv_to_self_type(vals,
                                                          transpose=True),
                                  self.observation_ids[:], order[:],
                                  self.observation_metadata, md,
                                  self.table_id)
        elif axis == 'observation':
            for id_ in order:
                cur_idx = self.index(id_, 'observation')
                vals.append(self[cur_idx, :])

                if self.observation_metadata is not None:
                    md.append(self.observation_metadata[cur_idx])

            if not md:
                md = None

            return self.__class__(self._conv_to_self_type(vals),
                                  order[:], self.sample_ids[:],
                                  md, self.sample_metadata, self.table_id)
        else:
            raise UnknownAxisError(axis)

    def sort(self, sort_f=natsort, axis='sample'):
        """Return a table sorted along axis

        Parameters
        ----------
        sort_f : function
            A function that takes a list of values and sorts it
        axis : {'sample', 'observation'}, optional
            The axis to operate on
        """
        if axis == 'sample':
            return self.sort_order(sort_f(self.sample_ids))
        elif axis == 'observation':
            return self.sort_order(sort_f(self.observation_ids),
                                   axis='observation')
        else:
            raise UnknownAxisError(axis)

    def filter(self, ids_to_keep, axis='sample', invert=False, inplace=True):
        """Filter a table based on a function or iterable.

        Parameters
        ----------
        ids_to_keep : function(values, id, metadata) -> bool, or iterable
            If a function, it will be called with the id (a string),
            the dictionary of metadata of each sample/observation and
            the nonzero values of the sample/observation, and must
            return a boolean.
            If it's an iterable, it will be converted to an array of
            bools.
        axis : {'sample', 'observation'}, optional
            It controls whether to filter samples or observations. Can
            be "sample" or "observation".
        invert : bool
            If set to True, discard samples or observations where
            `ids_to_keep` returns True
        inplace : bool, defaults to True
            Whether to return a new table or modify itself.

        Returns
        -------
        biom.Table
            Returns itself if `inplace`, else returns a new filtered table.

        Raises
        ------
        UnknownAxisError
            If provided an unrecognized axis.

        """
        table = self if inplace else self.copy()

        if axis == 'sample':
            axis = 1
            ids = table.sample_ids
            metadata = table.sample_metadata
        elif axis == 'observation':
            axis = 0
            ids = table.observation_ids
            metadata = table.observation_metadata
        else:
            raise UnknownAxisError(axis)

        arr = table._data
        arr, ids, metadata = _filter(arr,
                                     ids,
                                     metadata,
                                     ids_to_keep,
                                     axis,
                                     invert=invert)

        table._data = arr
        if axis == 1:
            table.sample_ids = ids
            table.sample_metadata = metadata
        elif axis == 0:
            table.observation_ids = ids
            table.observation_metadata = metadata

        return table

    def partition(self, f, axis='sample'):
        """Yields partitions

        Parameters
        ----------
        f : function
            ``f`` is given the ID and metadata of the vector and must return
            what partition the vector is part of.
        axis : {'sample', 'observation'}, optional
            The axis to iterate over

        Returns
        -------
        GeneratorType
            A generator that yields `Table`

        """
        partitions = {}
        # conversion of vector types is not necessary, vectors are not
        # being passed to an arbitrary function
        for vals, id_, md in self.iter(dense=False, axis=axis):
            part = f(id_, md)

            # try to make it hashable...
            if not isinstance(part, Hashable):
                part = tuple(part)

            if part not in partitions:
                partitions[part] = [[], [], []]

            partitions[part][0].append(id_)
            partitions[part][1].append(vals)
            partitions[part][2].append(md)

        for part, (ids, values, metadata) in partitions.iteritems():
            if axis == 'sample':
                data = self._conv_to_self_type(values, transpose=True)

                samp_ids = ids
                samp_md = metadata
                obs_ids = self.observation_ids[:]

                if self.observation_metadata is not None:
                    obs_md = self.observation_metadata[:]
                else:
                    obs_md = None

            elif axis == 'observation':
                data = self._conv_to_self_type(values, transpose=False)

                obs_ids = ids
                obs_md = metadata
                samp_ids = self.sample_ids[:]

                if self.sample_metadata is not None:
                    samp_md = self.sample_metadata[:]
                else:
                    samp_md = None

            yield part, Table(data, obs_ids, samp_ids, obs_md, samp_md,
                              self.table_id, type=self.type)

    def collapse(self, f, reduce_f=add, norm=True, min_group_size=2,
                 include_collapsed_metadata=True, one_to_many=False,
                 one_to_many_mode='add', one_to_many_md_key='Path',
                 strict=False, axis='sample'):
        """Collapse partitions in a table by metadata or by IDs

        Partition data by metadata or IDs and then collapse each partition into
        a single vector.

        If ``include_collapsed_metadata`` is True, metadata for the collapsed
        partition are retained and can be referred to by the corresponding ID
        from each vector within the partition.

        The remainder is only relevant to setting ``one_to_many`` to True.

        If ``one_to_many`` is True, allow vectors to collapse into multiple
        bins if the metadata describe a one-many relationship. Supplied
        functions must allow for iteration support over the metadata key and
        must return a tuple of (path, bin) as to describe both the path in the
        hierarchy represented and the specific bin being collapsed into. The
        uniqueness of the bin is _not_ based on the path but by the name of the
        bin.

        The metadata value for the corresponding collapsed column may include
        more (or less) information about the collapsed data. For example, if
        collapsing "FOO", and there are vectors that span three associations A,
        B, and C, such that vector 1 spans A and B, vector 2 spans B and C and
        vector 3 spans A and C, the resulting table will contain three
        collapsed vectors:

        - A, containing original vectors 1 and 3
        - B, containing original vectors 1 and 2
        - C, containing original vectors 2 and 3

        If a vector maps to the same partition multiple times, it will be
        counted multiple times.

        There are two supported modes for handling one-to-many relationships
        via ``one_to_many_mode``: ``add`` and ``divide``. ``add`` will add the
        vector counts to each partition that the vector maps to, which may
        increase the total number of counts in the output table. ``divide``
        will divide a vectors's counts by the number of metadata that the
        vector has before adding the counts to each partition. This will not
        increase the total number of counts in the output table.

        If ``one_to_many_md_key`` is specified, that becomes the metadata
        key that describes the collapsed path. If a value is not specified,
        then it defaults to 'Path'.

        If ``strict`` is specified, then all metadata pathways operated on
        must be indexable by ``metadata_f``.

        ``one_to_many`` and ``norm`` are not supported together.

        ``one_to_many`` and ``reduce_f`` are not supported together.

        ``one_to_many`` and ``min_group_size`` are not supported together.

        A final note on space consumption. At present, the ``one_to_many``
        functionality requires a temporary dense matrix representation.

        Parameters
        ----------
        f : function
            Function that is used to determine what partition a vector belongs
            to
        reduce_f : function
            Function that reduces two vectors in a one-to-one collapse
        norm : bool
            If `True`, normalize the resulting table
        min_group_size : int
            The minimum size of a partition of performing a one-to-many
            collapse
        include_collapsed_metadata : bool
            If `True`, retain the collapsed metadata keyed by the original IDs
            of the associated vectors
        one_to_many : bool
            Perform a one-to-many collapse
        one_to_many_mode : str, 'add' or 'divide'
            The way to reduce two vectors in a one-to-many collapse
        one_to_many_md_key : str
            The if `include_collapsed_metadata` is `True`, store the original
            vector metadata under this key
        strict : bool
            Requires full pathway data within a one-to-many structure

        Returns
        -------
        Table
            The collapsed table

        """
        collapsed_data = []
        collapsed_ids = []

        if include_collapsed_metadata:
            collapsed_md = []
        else:
            collapsed_md = None

        if one_to_many_mode not in ['add', 'divide']:
            raise ValueError("Unrecognized one-to-many mode '%s'. Must be "
                             "either 'add' or 'divide'." % one_to_many_mode)

        # transpose is only necessary in the one-to-one case
        # new_data_shape is only necessary in the one-to-many case
        # axis_slice is only necessary in the one-to-many case
        if axis == 'sample':
            axis_ids_md = lambda t: (t.sample_ids, t.sample_metadata)
            transpose = True
            new_data_shape = lambda ids, collapsed: (len(ids), len(collapsed))
            axis_slice = lambda lookup, key: (slice(None), lookup[key])
        elif axis == 'observation':
            axis_ids_md = lambda t: (t.observation_ids, t.observation_metadata)
            transpose = False
            new_data_shape = lambda ids, collapsed: (len(collapsed), len(ids))
            axis_slice = lambda lookup, key: (lookup[key], slice(None))
        else:
            raise UnknownAxisError(axis)

        if one_to_many:
            if norm:
                raise AttributeError(
                    "norm and one_to_many are not supported together")

            # determine the collapsed pathway
            # we drop all other associated metadata
            new_md = {}
            md_count = {}

            for id_, md in izip(*axis_ids_md(self)):
                md_iter = f(id_, md)
                num_md = 0
                while True:
                    try:
                        pathway, partition = md_iter.next()
                    except IndexError:
                        # if a pathway is incomplete
                        if strict:
                            # bail if strict
                            err = "Incomplete pathway, ID: %s, metadata: %s" %\
                                  (id_, md)
                            raise IndexError(err)
                        else:
                            # otherwise ignore
                            continue
                    except StopIteration:
                        break

                    new_md[partition] = pathway
                    num_md += 1

                md_count[id_] = num_md

            idx_lookup = {part: i for i, part in enumerate(sorted(new_md))}

            # We need to store floats, not ints, as things won't always divide
            # evenly.
            dtype = float if one_to_many_mode == 'divide' else self.dtype

            new_data = zeros(new_data_shape(axis_ids_md(self)[0], new_md),
                             dtype=dtype)

            # for each vector
            # for each bin in the metadata
            # for each partition associated with the vector
            for vals, id_, md in self.iter(axis=axis):
                md_iter = f(id_, md)

                while True:
                    try:
                        pathway, part = md_iter.next()
                    except IndexError:
                        # if a pathway is incomplete
                        if strict:
                            # bail if strict, should never get here...
                            err = "Incomplete pathway, ID: %s, metadata: %s" %\
                                  (id_, md)
                            raise IndexError(err)
                        else:
                            # otherwise ignore
                            continue
                    except StopIteration:
                        break

                    if one_to_many_mode == 'add':
                        new_data[axis_slice(idx_lookup, part)] += vals
                    else:
                        new_data[axis_slice(idx_lookup, part)] += \
                            vals / md_count[id_]

            if include_collapsed_metadata:
                # reassociate pathway information
                for k, i in sorted(idx_lookup.iteritems(), key=itemgetter(1)):
                    collapsed_md.append({one_to_many_md_key: new_md[k]})

            # get the new sample IDs
            collapsed_ids = [k for k, i in sorted(idx_lookup.iteritems(),
                                                  key=itemgetter(1))]

            # convert back to self type
            data = self._conv_to_self_type(new_data)
        else:
            for part, table in self.partition(f, axis=axis):
                axis_ids, axis_md = axis_ids_md(table)

                if len(axis_ids) < min_group_size:
                    continue

                redux_data = table.reduce(reduce_f, self._invert_axis(axis))
                if norm:
                    redux_data /= len(axis_ids)

                collapsed_data.append(self._conv_to_self_type(redux_data))
                collapsed_ids.append(part)

                if include_collapsed_metadata:
                    # retain metadata but store by original id
                    tmp_md = {}
                    for id_, md in izip(axis_ids, axis_md):
                        tmp_md[id_] = md
                    collapsed_md.append(tmp_md)

            data = self._conv_to_self_type(collapsed_data, transpose=transpose)

        # if the table is empty
        if 0 in data.shape:
            raise TableException("Collapsed table is empty!")

        if axis == 'sample':
            sample_ids = collapsed_ids
            sample_md = collapsed_md
            obs_ids = self.observation_ids[:]
            if self.observation_metadata is not None:
                obs_md = self.observation_metadata[:]
            else:
                obs_md = None
        else:
            sample_ids = self.sample_ids[:]
            obs_ids = collapsed_ids
            obs_md = collapsed_md
            if self.sample_metadata is not None:
                sample_md = self.sample_metadata[:]
            else:
                sample_md = None

        return Table(data, obs_ids, sample_ids, obs_md, sample_md,
                     self.table_id, type=self.type)

    def _invert_axis(self, axis):
        """Invert an axis"""
        if axis == 'sample':
            return 'observation'
        elif axis == 'observation':
            return 'sample'
        else:
            return UnknownAxisError(axis)

    def pa(self, inplace=True):
        """Convert the `Table` to presence/absence data

        Parameters
        ----------
        inplace : bool, optional
            Defaults to `False`

        Returns
        -------
        biom.Table
            Returns itself if `inplace`, else returns a new presence/absence
            table.

        Examples
        --------
        >>> import numpy as np
        >>> from biom.table import Table

        Create a 2x3 BIOM table

        >>> data = np.asarray([[0, 0, 1], [1, 3, 42]])
        >>> table = table = Table(data, ['O1', 'O2'], ['S1', 'S2', 'S3'])

        Convert to presence/absence data

        >>> _ = table.pa()
        >>> print table.data('O1', 'observation')
        [ 0.  0.  1.]
        >>> print table.data('O2', 'observation')
        [ 1.  1.  1.]

        """
        def transform_f(data, id_, metadata):
            return np.where(data > 0, 1., 0.)

        return self.transform(transform_f, inplace=inplace)

    def transform(self, f, axis='sample', inplace=True):
        """Iterate over `axis`, applying a function `f` to each vector.

        Only non null values can be modified: the density of the table
        can't increase. However, zeroing values is fine.

        Parameters
        ----------
        f : function(data, id, metadata) -> new data
            A function that takes three values: an array of nonzero
            values corresponding to each observation or sample, an
            observation or sample id, and an observation or sample
            metadata entry. It must return an array of transformed
            values that replace the original values.
        axis : {'sample', 'observation'}, optional
            The axis to operate on. Can be "sample" or "observation".
        inplace : bool, defaults to True
            Whether to return a new table or modify itself.

        Returns
        -------
        biom.Table
            Returns itself if `inplace`, else returns a new transformed table.

        Raises
        ------
        UnknownAxisError
            If provided an unrecognized axis.
        """
        table = self if inplace else self.copy()

        if axis == 'sample':
            axis = 1
            ids = table.sample_ids
            metadata = table.sample_metadata
            arr = table._data.tocsc()
        elif axis == 'observation':
            axis = 0
            ids = table.observation_ids
            metadata = table.observation_metadata
            arr = table._data.tocsr()
        else:
            raise UnknownAxisError(axis)

        _transform(arr, ids, metadata, f, axis)
        arr.eliminate_zeros()

        table._data = arr

        return table

    def norm(self, axis='sample'):
        """Normalize in place sample values by an observation, or vice versa.

        Parameters
        ----------
        axis : {'sample', 'observation'}, optional
            The axis to use for normalization
        """
        def f(val, id_, _):
            return val / float(val.sum())

        self.transform(f, axis=axis)

    def nonzero(self):
        """Returns locations of nonzero elements within the data matrix

        The values returned are ``(observation_id, sample_id)``
        """
        # this is naively implemented. If performance is a concern, private
        # methods can be written to hit against the underlying types directly
        for o_idx, samp_vals in enumerate(self.iter_data(axis="observation")):
            for s_idx in samp_vals.nonzero()[0]:
                yield (self.observation_ids[o_idx], self.sample_ids[s_idx])

    def nonzero_counts(self, axis, binary=False):
        """Get nonzero summaries about an axis

        axis : either 'sample', 'observation', or 'whole'
        binary : sum of nonzero entries, or summing the values of the entries

        Returns a numpy array in index order to the axis
        """
        if binary:
            dtype = 'int'
            op = lambda x: x.nonzero()[0].size
        else:
            dtype = self.dtype
            op = lambda x: x.sum()

        if axis is 'sample':
            # can use np.bincount for CSMat or ScipySparse
            result = zeros(len(self.sample_ids), dtype=dtype)
            for idx, vals in enumerate(self.iter_data()):
                result[idx] = op(vals)
        elif axis is 'observation':
            # can use np.bincount for CSMat or ScipySparse
            result = zeros(len(self.observation_ids), dtype=dtype)
            for idx, vals in enumerate(self.iter_data(axis="observation")):
                result[idx] = op(vals)
        else:
            result = zeros(1, dtype=dtype)
            for vals in self.iter_data():
                result[0] += op(vals)

        return result

    def _union_id_order(self, a, b):
        """Determines merge order for id lists A and B"""
        all_ids = list(a[:])
        all_ids.extend(b[:])
        new_order = {}
        idx = 0
        for id_ in all_ids:
            if id_ not in new_order:
                new_order[id_] = idx
                idx += 1
        return new_order

    def _intersect_id_order(self, a, b):
        """Determines the merge order for id lists A and B"""
        all_b = set(b[:])
        new_order = {}
        idx = 0
        for id_ in a:
            if id_ in all_b:
                new_order[id_] = idx
                idx += 1
        return new_order

    def merge(self, other, sample='union', observation='union',
              sample_metadata_f=prefer_self,
              observation_metadata_f=prefer_self):
        """Merge two tables together

        The axes, samples and observations, can be controlled independently.
        Both can either work on ``union`` or ``intersection``.

        ``sample_metadata_f`` and ``observation_metadata_f`` define how to
        merge metadata between tables. The default is to just keep the metadata
        associated to self if self has metadata otherwise take metadata from
        other. These functions are given both metadata dictsand must return
        a single metadata dict

        NOTE: There is an implicit type conversion to ``float``. Tables using
        strings as the type are not supported. No check is currently in
        place.

        NOTE: The return type is always that of ``self``
        """
        # determine the sample order in the resulting table
        if sample is 'union':
            new_samp_order = self._union_id_order(self.sample_ids,
                                                  other.sample_ids)
        elif sample is 'intersection':
            new_samp_order = self._intersect_id_order(self.sample_ids,
                                                      other.sample_ids)
        else:
            raise TableException("Unknown sample merge type: %s" % sample)

        # determine the observation order in the resulting table
        if observation is 'union':
            new_obs_order = self._union_id_order(self.observation_ids,
                                                 other.observation_ids)
        elif observation is 'intersection':
            new_obs_order = self._intersect_id_order(self.observation_ids,
                                                     other.observation_ids)
        else:
            raise TableException(
                "Unknown observation merge type: %s" %
                observation)

        # convert these to lists, no need to be dictionaries and reduces
        # calls to items() and allows for pre-caluculating insert order
        new_samp_order = sorted(new_samp_order.items(), key=itemgetter(1))
        new_obs_order = sorted(new_obs_order.items(), key=itemgetter(1))

        # if we don't have any samples, complain loudly. This is likely from
        # performing an intersection without overlapping ids
        if not new_samp_order:
            raise TableException("No samples in resulting table!")
        if not new_obs_order:
            raise TableException("No observations in resulting table!")

        # helper index lookups
        other_obs_idx = other._obs_index
        self_obs_idx = self._obs_index
        other_samp_idx = other._sample_index
        self_samp_idx = self._sample_index

        # pre-calculate sample order from each table. We only need to do this
        # once which dramatically reduces the number of dict lookups necessary
        # within the inner loop
        other_samp_order = []
        self_samp_order = []
        for samp_id, nsi in new_samp_order:  # nsi -> new_sample_index
            other_samp_order.append((nsi, other_samp_idx.get(samp_id, None)))
            self_samp_order.append((nsi, self_samp_idx.get(samp_id, None)))

        # pre-allocate the a list for placing the resulting vectors as the
        # placement id is not ordered
        vals = [None for i in range(len(new_obs_order))]

        # POSSIBLE DECOMPOSITION
        # resulting sample ids and sample metadata
        sample_ids = []
        sample_md = []
        for id_, idx in new_samp_order:
            sample_ids.append(id_)

            # if we have sample metadata, grab it
            if self.sample_metadata is None or not self.exists(id_):
                self_md = None
            else:
                self_md = self.sample_metadata[self_samp_idx[id_]]

            # if we have sample metadata, grab it
            if other.sample_metadata is None or not other.exists(id_):
                other_md = None
            else:
                other_md = other.sample_metadata[other_samp_idx[id_]]

            sample_md.append(sample_metadata_f(self_md, other_md))

        # POSSIBLE DECOMPOSITION
        # resulting observation ids and sample metadata
        obs_ids = []
        obs_md = []
        for id_, idx in new_obs_order:
            obs_ids.append(id_)

            # if we have observation metadata, grab it
            if self.observation_metadata is None or \
               not self.exists(id_, axis="observation"):
                self_md = None
            else:
                self_md = self.observation_metadata[self_obs_idx[id_]]

            # if we have observation metadata, grab it
            if other.observation_metadata is None or \
                    not other.exists(id_, axis="observation"):
                other_md = None
            else:
                other_md = other.observation_metadata[other_obs_idx[id_]]

            obs_md.append(observation_metadata_f(self_md, other_md))

        # length used for construction of new vectors
        vec_length = len(new_samp_order)

        # walk over observations in our new order
        for obs_id, new_obs_idx in new_obs_order:
            # create new vector for matrix values
            new_vec = zeros(vec_length, dtype='float')

            # This method allows for the creation of a matrix of self type.
            # See note above
            # new_vec = data_f()

            # see if the observation exists in other, if so, pull it out.
            # if not, set to the placeholder missing
            if other.exists(obs_id, axis="observation"):
                other_vec = other.data(obs_id, 'observation')
            else:
                other_vec = None

            # see if the observation exists in self, if so, pull it out.
            # if not, set to the placeholder missing
            if self.exists(obs_id, axis="observation"):
                self_vec = self.data(obs_id, 'observation')
            else:
                self_vec = None

            # short circuit. If other doesn't have any values, then we can just
            # take all values from self
            if other_vec is None:
                for (n_idx, s_idx) in self_samp_order:
                    if s_idx is not None:
                        new_vec[n_idx] = self_vec[s_idx]

            # short circuit. If self doesn't have any values, then we can just
            # take all values from other
            elif self_vec is None:
                for (n_idx, o_idx) in other_samp_order:
                    if o_idx is not None:
                        new_vec[n_idx] = other_vec[o_idx]

            else:
                # NOTE: DM 7.5.12, no observed improvement at the profile level
                # was made on this inner loop by using self_samp_order and
                # other_samp_order lists.

                # walk over samples in our new order
                for samp_id, new_samp_idx in new_samp_order:
                    # pull out each individual sample value. This is expensive,
                    # but the vectors are in a different alignment. It is
                    # possible that this could be improved with numpy take but
                    # needs to handle missing values appropriately
                    if samp_id not in self_samp_idx:
                        self_vec_value = 0
                    else:
                        self_vec_value = self_vec[self_samp_idx[samp_id]]

                    if samp_id not in other_samp_idx:
                        other_vec_value = 0
                    else:
                        other_vec_value = other_vec[other_samp_idx[samp_id]]

                    new_vec[new_samp_idx] = self_vec_value + other_vec_value

            # convert our new vector to self type as to make sure we don't
            # accidently force a dense representation in memory
            vals[new_obs_idx] = self._conv_to_self_type(new_vec)

        return self.__class__(self._conv_to_self_type(vals), obs_ids[:],
                              sample_ids[:], obs_md, sample_md)

    @classmethod
    def from_hdf5(cls, h5grp, samples=None, observations=None):
        """Parse an HDF5 formatted BIOM table

<<<<<<< HEAD
        If samples or observations are provided, only those samples or
        observations ids present in these lists are loaded.

        The expected structure of this group is below. A few basic definitions,
        N is the number of observations and M is the number of samples. Data
        are stored in both compressed sparse row (for observation oriented
        operations) and compressed sparse column (for sample oriented
        operations).

        ### ADD IN SCIPY SPARSE CSC/CSR URLS
        ### ADD IN WIKIPEDIA PAGE LINK TO CSR
        ### ALL THESE INTS CAN BE UINT, SCIPY DOES NOT BY DEFAULT STORE AS THIS
        ###     THOUGH
        ### METADATA ARE NOT REPRESENTED HERE YET
=======
        The expected structure of this group is below. A few basic
        definitions, N is the number of observations and M is the number of
        samples. Data are stored in both compressed sparse row [1]_ (CSR, for
        observation oriented operations) and compressed sparse column [2]_
        (CSC, for sample oriented operations).

        Notes
        -----
        The expected HDF5 group structure is below. An example of an HDF5 file
        in DDL can be found here [3]_.

>>>>>>> b25ca812
        ./id                         : str, an arbitrary ID
        ./type                       : str, the table type (e.g, OTU table)
        ./format-url                 : str, a URL that describes the format
        ./format-version             : two element tuple of int32,
                                       major and minor
        ./generated-by               : str, what generated this file
        ./creation-date              : str, ISO format
        ./shape                      : two element tuple of int32, N by M
        ./nnz                        : int32 or int64, number of non zero elems
        ./observation                : Group
        ./observation/ids            : (N,) dataset of str or vlen str
        ./observation/matrix         : Group
        ./observation/matrix/data    : (nnz,) dataset of float64
        ./observation/matrix/indices : (nnz,) dataset of int32
        ./observation/matrix/indptr  : (M+1,) dataset of int32
        [./observation/metadata]     : Optional, JSON str, in index order
                                       with ids. See below for added detail.
        ./sample                     : Group
        ./sample/ids                 : (M,) dataset of str or vlen str
        ./sample/matrix              : Group
        ./sample/matrix/data         : (nnz,) dataset of float64
        ./sample/matrix/indices      : (nnz,) dataset of int32
        ./sample/matrix/indptr       : (N+1,) dataset of int32
        [./sample/metadata]          : Optional, JSON str, in index order
                                       with ids. See below for added detail.

        The expected structure (in JSON) for the optional metadata is a list of
        objects, where the index order of the list corresponds to the index
        order of the relevant axis IDs. The metadata are parsed directly by
        JSON, and there are no constraints on the contained metadata with the
        exception of the outer list, and that the order of the list matters.
        Below is an example of observational metadata for two observations:

        [{"taxonomy": ["foo", "bar"]}, {"taxonomy": ["foo", "foobar"]}]

        Paramters
        ---------
<<<<<<< HEAD
        h5grp : a h5py ``Group`` or an open h5py ``File``
        samples: iterable, optional
            The sample ids of the samples that we need to retrieve from the
            hdf5 biom table
        observations: iterable, optional
            The observation ids of the observations that we need to retrieve
            from the hdf5 biom table

        Returns
        -------
        Table
            A BIOM ``Table`` object
=======
        h5grp : {`h5py.Group`, `h5py.File`}
        axis : {'sample', 'observation'}, optional
>>>>>>> b25ca812

        Raises
        ------
        ValueError
            If `samples` and `observations` are provided
            If `samples` or `observations` are not a subset of the samples or
            observations ids present in the hdf5 biom table

        Notes
        -----
        Subsetting can only happen over samples or observations, but not for
        both axis at the same time.

        See Also
        --------
        Table.format_hdf5

        References
        ----------
        .. [1] http://docs.scipy.org/doc/scipy-0.13.0/reference/generated/sci\
                py.sparse.csr_matrix.html
        .. [2] http://docs.scipy.org/doc/scipy-0.13.0/reference/generated/sci\
                py.sparse.csc_matrix.html
        .. [3] http://biom-format.org/documentation/format_versions/biom-2.0.\
                html

        See Also
        --------
        Table.to_hdf5

        Examples
        --------
        >>> from h5py import File # doctest: +SKIP
        >>> from biom.table import Table
        >>> f = File('rich_sparse_otu_table_hdf5.biom') # doctest: +SKIP
        >>> t = Table.from_hdf5(f) # doctest: +SKIP

        """
        if not HAVE_H5PY:
            raise RuntimeError("h5py is not in the environment, HDF5 support "
                               "is not available")

        if samples is not None and observations is not None:
            raise ValueError("Subsetting samples and observations at the same"
                             "time is not supported. Please specify either"
                             "samples or observations but not both.")

        subset = not (samples is None and observations is None)
        order = 'sample' if samples is not None else 'observation'

        id_ = h5grp.attrs['id']
        create_date = h5grp.attrs['creation-date']
        generated_by = h5grp.attrs['generated-by']

        shape = h5grp.attrs['shape']
        type_ = None if h5grp.attrs['type'] == '' else h5grp.attrs['type']

        # fetch all of the IDs
        obs_ids = h5grp['observation/ids'][:]
        samp_ids = h5grp['sample/ids'][:]

        # fetch all of the metadata
        no_md = np.array(["[]"])
        obs_md = loads(h5grp['observation'].get('metadata', no_md)[0])
        samp_md = loads(h5grp['sample'].get('metadata', no_md)[0])

        # load the data
        data_grp = h5grp[order]['matrix']
        h5_data = data_grp["data"]
        h5_indices = data_grp["indices"]
        h5_indptr = data_grp["indptr"]

        # Check if we need to subset the biom table
        if subset:
            def _get_ids(source_ids, desired_ids):
                """If desired_ids is not None, makes sure that it is a subset
                of source_ids and returns the desired_ids array-like and a
                boolean array indicating where the desired_ids can be found in
                source_ids"""
                if desired_ids is None:
                    ids = source_ids[:]
                    idx = np.ones(source_ids.shape, dtype=bool)
                else:
                    desired_ids = np.asarray(desired_ids)
                    # Get the index of the source ids to include
                    idx = np.in1d(source_ids, desired_ids)
                    # Retrieve only the ids that we are interested on
                    ids = source_ids[idx]
                    # Check that all desired ids have been found on source ids
                    if ids.shape != desired_ids.shape:
                        raise ValueError("The following ids could not be "
                                         "found in the biom table: %s" %
                                         (set(desired_ids) - set(ids)))
                return ids, idx

            # Get the observation and sample ids that we are interested in
            obs_ids, obs_idx = _get_ids(obs_ids, observations)
            samp_ids, samp_idx = _get_ids(samp_ids, samples)

            # Get the new matrix shape
            shape = (len(obs_ids), len(samp_ids))

            # Fetch the metadata that we are interested in
            def _subset_metadata(md, idx):
                """If md has data, returns the subset indicated by idx, a
                boolean array"""
                if md:
                    md = list(np.asarray(md)[np.where(idx)])
                return md

            obs_md = _subset_metadata(obs_md, obs_idx)
            samp_md = _subset_metadata(samp_md, samp_idx)

            # load the subset of the data
            idx = samp_idx if order == 'sample' else obs_idx
            keep = np.where(idx)[0]
            indptr_indices = sorted([(h5_indptr[i], h5_indptr[i+1])
                                     for i in keep])
            # Create the new indptr
            indptr_subset = np.array([end - start
                                     for start, end in indptr_indices])
            indptr = np.empty(len(keep) + 1, dtype=np.int32)
            indptr[0] = 0
            indptr[1:] = indptr_subset.cumsum()

            data = np.hstack(h5_data[start:end]
                             for start, end in indptr_indices)
            indices = np.hstack(h5_indices[start:end]
                                for start, end in indptr_indices)
        else:
            # no subset need, just pass all data to scipy
            data = h5_data
            indices = h5_indices
            indptr = h5_indptr

        cs = (data, indices, indptr)

        if order == 'sample':
            matrix = csc_matrix(cs, shape=shape)
        else:
            matrix = csr_matrix(cs, shape=shape)

        t = Table(matrix, obs_ids, samp_ids, obs_md or None,
                  samp_md or None, type=type_, create_date=create_date,
                  generated_by=generated_by, table_id=id_)

        f = lambda id_, md, vals: np.any(vals)
        axis = 'observation' if order == 'sample' else 'sample'
        t.filter(f, axis=axis)

        return t

    def to_hdf5(self, h5grp, generated_by, compress=True):
        """Store CSC and CSR in place

        The resulting structure of this group is below. A few basic
        definitions, N is the number of observations and M is the number of
        samples. Data are stored in both compressed sparse row [1]_ (CSR, for
        observation oriented operations) and compressed sparse column [2]_
        (CSC, for sample oriented operations).

        Notes
        -----
        The expected HDF5 group structure is below. An example of an HDF5 file
        in DDL can be found here [3]_.

        ./id                         : str, an arbitrary ID
        ./type                       : str, the table type (e.g, OTU table)
        ./format-url                 : str, a URL that describes the format
        ./format-version             : two element tuple of int32,
                                       major and minor
        ./generated-by               : str, what generated this file
        ./creation-date              : str, ISO format
        ./shape                      : two element tuple of int32, N by M
        ./nnz                        : int32 or int64, number of non zero elems
        ./observation                : Group
        ./observation/ids            : (N,) dataset of str or vlen str
        ./observation/matrix         : Group
        ./observation/matrix/data    : (nnz,) dataset of float64
        ./observation/matrix/indices : (nnz,) dataset of int32
        ./observation/matrix/indptr  : (M+1,) dataset of int32
        [./observation/metadata]     : Optional, JSON str, in index order
                                       with ids. See below for added detail.
        ./sample                     : Group
        ./sample/ids                 : (M,) dataset of str or vlen str
        ./sample/matrix              : Group
        ./sample/matrix/data         : (nnz,) dataset of float64
        ./sample/matrix/indices      : (nnz,) dataset of int32
        ./sample/matrix/indptr       : (N+1,) dataset of int32
        [./sample/metadata]          : Optional, JSON str, in index order
                                       with ids. See below for added detail.

        The expected structure (in JSON) for the optional metadata is a list of
        objects, where the index order of the list corresponds to the index
        order of the relevant axis IDs. The metadata are parsed directly by
        JSON, and there are no constraints on the contained metadata with the
        exception of the outer list, and that the order of the list matters.
        Below is an example of observational metadata for two observations:

        [{"taxonomy": ["foo", "bar"]}, {"taxonomy": ["foo", "foobar"]}]

        Paramters
        ---------
        h5grp : {`h5py.Group`, `h5py.File`}
        generated_by : str
            A description of what generated the table
        compress : Boolean
            `True` means fiels will be compressed with gzip, `False` means no
            compression

        See Also
        --------
        Table.format_hdf5

        References
        ----------
        .. [1] http://docs.scipy.org/doc/scipy-0.13.0/reference/generated/sci\
                py.sparse.csr_matrix.html
        .. [2] http://docs.scipy.org/doc/scipy-0.13.0/reference/generated/sci\
                py.sparse.csc_matrix.html
        .. [3] http://biom-format.org/documentation/format_versions/biom-2.0.\
                html

        Examples
        --------
        >>> from h5py import File  # doctest: +SKIP
        >>> from biom.table import Table
        >>> from numpy import array
        >>> t = Table(array([[1, 2], [3, 4]]), ['a', 'b'], ['x', 'y'])
        >>> with File('foo.biom', 'w') as f:  # doctest: +SKIP
        ...     t.to_hdf5(f, "example")

        """
        if not HAVE_H5PY:
            raise RuntimeError("h5py is not in the environment, HDF5 support "
                               "is not available")

        def axis_dump(grp, ids, md, order, compression=None):
            """Store for an axis"""
            self._data = self._data.asformat(order)

            len_ids = len(ids)
            len_indptr = len(self._data.indptr)
            len_data = self.nnz

            grp.create_group('matrix')

            grp.create_dataset('matrix/data', shape=(len_data,),
                               dtype=np.float64,
                               data=self._data.data,
                               compression=compression)
            grp.create_dataset('matrix/indices', shape=(len_data,),
                               dtype=np.int32,
                               data=self._data.indices,
                               compression=compression)
            grp.create_dataset('matrix/indptr', shape=(len_indptr,),
                               dtype=np.int32,
                               data=self._data.indptr,
                               compression=compression)

            # if we store IDs in the table as numpy arrays then this store
            # is cleaner, as is the parse
            grp.create_dataset('ids', shape=(len_ids,),
                               dtype=H5PY_VLEN_STR,
                               data=[str(i) for i in ids],
                               compression=compression)

            if md is not None:
                md_str = empty(shape=(), dtype=object)
                md_str[()] = dumps(md)
                grp.create_dataset('metadata', shape=(1,),
                                   dtype=H5PY_VLEN_STR,
                                   data=md_str,
                                   compression=compression)

        h5grp.attrs['id'] = self.table_id if self.table_id else "No Table ID"
        h5grp.attrs['type'] = self.type if self.type else ""
        h5grp.attrs['format-url'] = "http://biom-format.org"
        h5grp.attrs['format-version'] = (2, 0)
        h5grp.attrs['generated-by'] = generated_by
        h5grp.attrs['creation-date'] = datetime.now().isoformat()
        h5grp.attrs['shape'] = self.shape
        h5grp.attrs['nnz'] = self.nnz
        compression = None
        if compress is True:
            compression = 'gzip'
        axis_dump(h5grp.create_group('observation'), self.observation_ids,
                  self.observation_metadata, 'csr', compression)
        axis_dump(h5grp.create_group('sample'), self.sample_ids,
                  self.sample_metadata, 'csc', compression)

    @classmethod
    def from_json(self, json_table, data_pump=None,
                  input_is_dense=False):
        """Parse a biom otu table type"""
        sample_ids = [col['id'] for col in json_table['columns']]
        sample_metadata = [col['metadata'] for col in json_table['columns']]
        obs_ids = [row['id'] for row in json_table['rows']]
        obs_metadata = [row['metadata'] for row in json_table['rows']]
        dtype = MATRIX_ELEMENT_TYPE[json_table['matrix_element_type']]

        if data_pump is None:
            table_obj = Table(json_table['data'], obs_ids, sample_ids,
                              obs_metadata, sample_metadata,
                              shape=json_table['shape'],
                              dtype=dtype,
                              input_is_dense=input_is_dense)
        else:
            table_obj = Table(data_pump, obs_ids, sample_ids,
                              obs_metadata, sample_metadata,
                              shape=json_table['shape'],
                              dtype=dtype,
                              input_is_dense=input_is_dense)

        return table_obj

    def to_json(self, generated_by, direct_io=None):
        """Returns a JSON string representing the table in BIOM format.

        ``generated_by``: a string describing the software used to build the
        table

        If direct_io is not None, the final output is written directly to
        direct_io during processing.
        """
        if (not isinstance(generated_by, str) and
                not isinstance(generated_by, unicode)):
            raise TableException("Must specify a generated_by string")

        # Fill in top-level metadata.
        if direct_io:
            direct_io.write('{')
            direct_io.write('"id": "%s",' % str(self.table_id))
            direct_io.write(
                '"format": "%s",' %
                get_biom_format_version_string())
            direct_io.write(
                '"format_url": "%s",' %
                get_biom_format_url_string())
            direct_io.write('"generated_by": "%s",' % generated_by)
            direct_io.write('"date": "%s",' % datetime.now().isoformat())
        else:
            id_ = '"id": "%s",' % str(self.table_id)
            format_ = '"format": "%s",' % get_biom_format_version_string()
            format_url = '"format_url": "%s",' % get_biom_format_url_string()
            generated_by = '"generated_by": "%s",' % generated_by
            date = '"date": "%s",' % datetime.now().isoformat()

        # Determine if we have any data in the matrix, and what the shape of
        # the matrix is.
        try:
            num_rows, num_cols = self.shape
        except:
            num_rows = num_cols = 0
        has_data = True if num_rows > 0 and num_cols > 0 else False

        # Default the matrix element type to test to be an integer in case we
        # don't have any data in the matrix to test.
        test_element = 0
        if has_data:
            test_element = self[0, 0]

        # Determine the type of elements the matrix is storing.
        if isinstance(test_element, int):
            matrix_element_type = "int"
        elif isinstance(test_element, float):
            matrix_element_type = "float"
        elif isinstance(test_element, unicode):
            matrix_element_type = "unicode"
        else:
            raise TableException("Unsupported matrix data type.")

        # Fill in details about the matrix.
        if direct_io:
            direct_io.write(
                '"matrix_element_type": "%s",' %
                matrix_element_type)
            direct_io.write('"shape": [%d, %d],' % (num_rows, num_cols))
        else:
            matrix_element_type = '"matrix_element_type": "%s",' % \
                matrix_element_type
            shape = '"shape": [%d, %d],' % (num_rows, num_cols)

        # Fill in details about the rows in the table and fill in the matrix's
        # data.
        if direct_io:
            direct_io.write('"data": [')
        else:
            data = ['"data": [']

        max_row_idx = len(self.observation_ids) - 1
        max_col_idx = len(self.sample_ids) - 1
        rows = ['"rows": [']
        have_written = False
        for obs_index, obs in enumerate(self.iter(axis='observation')):
            # i'm crying on the inside
            if obs_index != max_row_idx:
                rows.append('{"id": %s, "metadata": %s},' % (dumps(obs[1]),
                                                             dumps(obs[2])))
            else:
                rows.append('{"id": %s, "metadata": %s}],' % (dumps(obs[1]),
                                                              dumps(obs[2])))

            # turns out its a pain to figure out when to place commas. the
            # simple work around, at the expense of a little memory
            # (bound by the number of samples) is to build of what will be
            # written, and then add in the commas where necessary.
            built_row = []
            for col_index, val in enumerate(obs[0]):
                if float(val) != 0.0:
                    built_row.append("[%d,%d,%r]" % (obs_index, col_index,
                                                     val))
            if built_row:
                # if we have written a row already, its safe to add a comma
                if have_written:
                    if direct_io:
                        direct_io.write(',')
                    else:
                        data.append(',')
                if direct_io:
                    direct_io.write(','.join(built_row))
                else:
                    data.append(','.join(built_row))

                have_written = True

        # finalize the data block
        if direct_io:
            direct_io.write("],")
        else:
            data.append("],")

        # Fill in details about the columns in the table.
        columns = ['"columns": [']
        for samp_index, samp in enumerate(self.iter()):
            if samp_index != max_col_idx:
                columns.append('{"id": %s, "metadata": %s},' % (
                    dumps(samp[1]), dumps(samp[2])))
            else:
                columns.append('{"id": %s, "metadata": %s}]' % (
                    dumps(samp[1]), dumps(samp[2])))

        rows = ''.join(rows)
        columns = ''.join(columns)

        if direct_io:
            direct_io.write(rows)
            direct_io.write(columns)
            direct_io.write('}')
        else:
            return "{%s}" % ''.join([id_, format_, format_url,
                                     generated_by, date,
                                     matrix_element_type, shape,
                                     ''.join(data), rows, columns])

    @staticmethod
    def from_tsv(lines, obs_mapping, sample_mapping,
                 process_func, **kwargs):
        """Parse an tab separated (observation x sample) formatted BIOM table

        Parameters
        ----------
        lines : list, or file-like object
            The tab delimited data to parse
        obs_mapping : dict or None
            The corresponding observation metadata
        sample_mapping : dict or None
            The corresponding sample metadata
        process_func : function
            A function to transform the observation metadata

        Returns
        -------
        Table
            A BIOM ``Table`` object

        Examples
        --------
        >>> from biom.table import Table
        >>> from StringIO import StringIO
        >>> tsv = 'a\\tb\\tc\\n1\\t2\\t3\\n4\\t5\\t6'
        >>> tsv_fh = StringIO(tsv)
        >>> func = lambda x : x
        >>> test_table = Table.from_tsv(tsv_fh, None, None, func)
        """

        (sample_ids, obs_ids, data, t_md,
            t_md_name) = Table._extract_data_from_tsv(lines, **kwargs)

        # if we have it, keep it
        if t_md is None:
            obs_metadata = None
        else:
            obs_metadata = [{t_md_name: process_func(v)} for v in t_md]

        if sample_mapping is None:
            sample_metadata = None
        else:
            sample_metadata = [sample_mapping[sample_id]
                               for sample_id in sample_ids]

        # will override any metadata from parsed table
        if obs_mapping is not None:
            obs_metadata = [obs_mapping[obs_id] for obs_id in obs_ids]

        return Table(data, obs_ids, sample_ids, obs_metadata, sample_metadata)

    @staticmethod
    def _extract_data_from_tsv(lines, delim='\t', dtype=float,
                               header_mark=None, md_parse=None):
        """Parse a classic table into (sample_ids, obs_ids, data, metadata,
                                       name)
        Returns
        -------
        list
            sample_ids
        list
            observation_ids
        array
            data
        list
            metadata
        string
            column name if last column is non-numeric

        Parameters
        ----------
        lines: list or file-like object
            delimted data to parse
        delim: string
            delimeter in file lines
        dtype: type
        header_mark:  string or None
            string that indicates start of header line
        md_parse:  function or None
            funtion used to parse metdata

        Notes
        ------
        This is intended to be close to how QIIME classic OTU tables are
        parsed with the exception of the additional md_name field

        This function is ported from QIIME (http://www.qiime.org), previously
        named
        parse_classic_otu_table. QIIME is a GPL project, but we obtained
        permission
        from the authors of this function to port it to the BIOM Format project
        (and keep it under BIOM's BSD license).
        """
        if not isinstance(lines, list):
            try:
                lines = lines.readlines()
            except AttributeError:
                raise RuntimeError(
                    "Input needs to support readlines or be indexable")

        # find header, the first line that is not empty and does not start
        # with a #
        for idx, l in enumerate(lines):
            if not l.strip():
                continue
            if not l.startswith('#'):
                break
            if header_mark and l.startswith(header_mark):
                break

        if idx == 0:
            data_start = 1
            header = lines[0].strip().split(delim)[1:]
        else:
            if header_mark is not None:
                data_start = idx + 1
                header = lines[idx].strip().split(delim)[1:]
            else:
                data_start = idx
                header = lines[idx - 1].strip().split(delim)[1:]

        # attempt to determine if the last column is non-numeric, ie, metadata
        first_values = lines[data_start].strip().split(delim)
        last_value = first_values[-1]
        last_column_is_numeric = True

        if '.' in last_value:
            try:
                float(last_value)
            except ValueError:
                last_column_is_numeric = False
        else:
            try:
                int(last_value)
            except ValueError:
                last_column_is_numeric = False

        # determine sample ids
        if last_column_is_numeric:
            md_name = None
            metadata = None
            samp_ids = header[:]
        else:
            md_name = header[-1]
            metadata = []
            samp_ids = header[:-1]

        data = []
        obs_ids = []
        for line in lines[data_start:]:
            line = line.strip()
            if not line:
                continue
            if line.startswith('#'):
                continue

            fields = line.strip().split(delim)
            obs_ids.append(fields[0])

            if last_column_is_numeric:
                values = map(dtype, fields[1:])
            else:
                values = map(dtype, fields[1:-1])

                if md_parse is not None:
                    metadata.append(md_parse(fields[-1]))
                else:
                    metadata.append(fields[-1])

            data.append(values)

        return samp_ids, obs_ids, asarray(data), metadata, md_name

    def to_tsv(self, header_key=None, header_value=None,
               metadata_formatter=str, observation_column_name='#OTU ID'):
        """Return self as a string in tab delimited form

        Default ``str`` output for the ``Table`` is just row/col ids and table
        data without any metadata

        Parameters
        ----------
        header_key : string or None
        header_value : string or None
        metadata_formatter : function
            a function which takes a metadata entry and
            returns a formatted version that should be written to file
        observation_column_name : string
            the name of the first column in the output
            table, corresponding to the observation IDs.

        Returns
        -------
        string
            tab delimited represtation of the Table
            For example, the default will look something like:
                #OTU ID\tSample1\tSample2
                OTU1\t10\t2
                OTU2\t4\t8

        """
        return self.delimited_self('\t', header_key, header_value,
                                   metadata_formatter,
                                   observation_column_name)


def coo_arrays_to_sparse(data, dtype=np.float64, shape=None):
    """Map directly on to the coo_matrix constructor

    data must be (values, (rows, cols))
    """
    if shape is None:
        values, (rows, cols) = data
        n_rows = max(rows) + 1
        n_cols = max(cols) + 1
    else:
        n_rows, n_cols = shape

    # coo_matrix allows zeros to be added as data, and this affects
    # nnz, items, and iteritems. Clean them out here, as this is
    # the only time these zeros can creep in.
    # Note: coo_matrix allows duplicate entries; the entries will
    # be summed when converted. Not really sure how we want to
    # handle this generally within BIOM- I'm okay with leaving it
    # as undefined behavior for now.
    matrix = coo_matrix(data, shape=(n_rows, n_cols), dtype=dtype)
    matrix = matrix.tocsr()
    matrix.eliminate_zeros()
    return matrix


def list_list_to_sparse(data, dtype=float, shape=None):
    """Convert a list of lists into a scipy.sparse matrix.

    [[row, col, value], ...]
    """
    rows, cols, values = izip(*data)

    if shape is None:
        n_rows = max(rows) + 1
        n_cols = max(cols) + 1
    else:
        n_rows, n_cols = shape

    matrix = coo_matrix((values, (rows, cols)), shape=(n_rows, n_cols),
                        dtype=dtype)
    matrix = matrix.tocsr()
    matrix.eliminate_zeros()
    return matrix


def nparray_to_sparse(data, dtype=float):
    """Convert a numpy array to a scipy.sparse matrix."""
    if data.shape == (0,):
        # an empty vector. Note, this short circuit is necessary as calling
        # csr_matrix([], shape=(0, 0), dtype=dtype) will result in a matrix
        # has a shape of (1, 0).
        return csr_matrix((0, 0), dtype=dtype)
    elif data.shape in ((1, 0), (0, 1)) and data.size == 0:
        # an empty matrix. This short circuit is necessary for the same reason
        # as the empty vector. While a (1, 0) matrix is _empty_, this does
        # confound code that assumes that (1, 0) means there might be metadata
        # or IDs associated with that singular row
        return csr_matrix((0, 0), dtype=dtype)
    elif len(data.shape) == 1:
        # a vector
        shape = (1, data.shape[0])
    else:
        shape = data.shape

    matrix = coo_matrix(data, shape=shape, dtype=dtype)
    matrix = matrix.tocsr()
    matrix.eliminate_zeros()
    return matrix


def list_nparray_to_sparse(data, dtype=float):
    """Takes a list of numpy arrays and creates a scipy.sparse matrix."""
    matrix = coo_matrix(data, shape=(len(data), len(data[0])), dtype=dtype)
    matrix = matrix.tocsr()
    matrix.eliminate_zeros()
    return matrix


def list_sparse_to_sparse(data, dtype=float):
    """Takes a list of scipy.sparse matrices and creates a scipy.sparse mat."""
    if isspmatrix(data[0]):
        if data[0].shape[0] > data[0].shape[1]:
            is_col = True
            n_cols = len(data)
            n_rows = data[0].shape[0]
        else:
            is_col = False
            n_rows = len(data)
            n_cols = data[0].shape[1]
    else:
        all_keys = flatten([d.keys() for d in data])
        n_rows = max(all_keys, key=itemgetter(0))[0] + 1
        n_cols = max(all_keys, key=itemgetter(1))[1] + 1
        if n_rows > n_cols:
            is_col = True
            n_cols = len(data)
        else:
            is_col = False
            n_rows = len(data)

    data = vstack(data)
    matrix = coo_matrix(data, shape=(n_rows, n_cols),
                        dtype=dtype)
    matrix = matrix.tocsr()
    matrix.eliminate_zeros()
    return matrix


def list_dict_to_sparse(data, dtype=float):
    """Takes a list of dict {(row,col):val} and creates a scipy.sparse mat."""
    if isspmatrix(data[0]):
        if data[0].shape[0] > data[0].shape[1]:
            is_col = True
            n_cols = len(data)
            n_rows = data[0].shape[0]
        else:
            is_col = False
            n_rows = len(data)
            n_cols = data[0].shape[1]
    else:
        all_keys = flatten([d.keys() for d in data])
        n_rows = max(all_keys, key=itemgetter(0))[0] + 1
        n_cols = max(all_keys, key=itemgetter(1))[1] + 1
        if n_rows > n_cols:
            is_col = True
            n_cols = len(data)
        else:
            is_col = False
            n_rows = len(data)

    rows = []
    cols = []
    vals = []
    for row_idx, row in enumerate(data):
        for (row_val, col_idx), val in row.items():
            if is_col:
                # transpose
                rows.append(row_val)
                cols.append(row_idx)
                vals.append(val)
            else:
                rows.append(row_idx)
                cols.append(col_idx)
                vals.append(val)

    matrix = coo_matrix((vals, (rows, cols)), shape=(n_rows, n_cols),
                        dtype=dtype)
    matrix = matrix.tocsr()
    matrix.eliminate_zeros()
    return matrix


def dict_to_sparse(data, dtype=float, shape=None):
    """Takes a dict {(row,col):val} and creates a scipy.sparse matrix."""
    if shape is None:
        n_rows = max(data.keys(), key=itemgetter(0))[0] + 1
        n_cols = max(data.keys(), key=itemgetter(1))[1] + 1
    else:
        n_rows, n_cols = shape

    rows = []
    cols = []
    vals = []
    for (r, c), v in data.iteritems():
        rows.append(r)
        cols.append(c)
        vals.append(v)

    return coo_arrays_to_sparse((vals, (rows, cols)),
                                shape=(n_rows, n_cols), dtype=dtype)<|MERGE_RESOLUTION|>--- conflicted
+++ resolved
@@ -1743,7 +1743,6 @@
     def from_hdf5(cls, h5grp, samples=None, observations=None):
         """Parse an HDF5 formatted BIOM table
 
-<<<<<<< HEAD
         If samples or observations are provided, only those samples or
         observations ids present in these lists are loaded.
 
@@ -1758,19 +1757,12 @@
         ### ALL THESE INTS CAN BE UINT, SCIPY DOES NOT BY DEFAULT STORE AS THIS
         ###     THOUGH
         ### METADATA ARE NOT REPRESENTED HERE YET
-=======
-        The expected structure of this group is below. A few basic
-        definitions, N is the number of observations and M is the number of
-        samples. Data are stored in both compressed sparse row [1]_ (CSR, for
-        observation oriented operations) and compressed sparse column [2]_
-        (CSC, for sample oriented operations).
 
         Notes
         -----
         The expected HDF5 group structure is below. An example of an HDF5 file
         in DDL can be found here [3]_.
 
->>>>>>> b25ca812
         ./id                         : str, an arbitrary ID
         ./type                       : str, the table type (e.g, OTU table)
         ./format-url                 : str, a URL that describes the format
@@ -1808,7 +1800,6 @@
 
         Paramters
         ---------
-<<<<<<< HEAD
         h5grp : a h5py ``Group`` or an open h5py ``File``
         samples: iterable, optional
             The sample ids of the samples that we need to retrieve from the
@@ -1821,10 +1812,6 @@
         -------
         Table
             A BIOM ``Table`` object
-=======
-        h5grp : {`h5py.Group`, `h5py.File`}
-        axis : {'sample', 'observation'}, optional
->>>>>>> b25ca812
 
         Raises
         ------
