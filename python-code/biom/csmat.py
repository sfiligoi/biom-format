#!/usr/bin/env python

from numpy import array, ndarray, concatenate, argsort, searchsorted, uint32, \
        zeros
from operator import itemgetter
from biom.util import flatten
from biom.exception import TableException
from itertools import izip

__author__ = "Daniel McDonald"
__copyright__ = "Copyright 2012, BIOM-Format Project"
__credits__ = ["Daniel McDonald", "Jai Ram Rideout"]
__license__ = "GPL"
__url__ = "http://biom-format.org"
__version__ = "1.0.0-dev"
__maintainer__ = "Daniel McDonald"
__email__ = "daniel.mcdonald@colorado.edu"

class CSMat():
    """Compressed sparse (CSR/CSC) and coordinate list (COO) formats.

    Builds sparse matrix in COO format first (good for incremental
    construction) and then converts to CSR/CSC for efficient row/column access.

    Must specify number of rows and columns in advance.

    Object cannot "grow" in shape.

    enable_indices is ignored.
    """

    def __init__(self, rows, cols, dtype=float, enable_indices=True):
        self.shape = (rows, cols) 
        self.dtype = dtype # casting is minimal, trust the programmer...
        self._order = "coo"

        # coordinate list format
        self._coo_values = []
        self._coo_rows = []
        self._coo_cols = []

        # yale, or csr/csc format
        self._values = array([], dtype=dtype)
        self._pkd_ax = array([], dtype=uint32)
        self._unpkd_ax = array([], dtype=uint32)

    def _get_size(self):
        """Returns the number of non-zero elements stored (NNZ)."""
        if self.hasUpdates():
            self.absorbUpdates()

        if self._order == "coo":
            return len(self._coo_values)
        else:
            return self._pkd_ax[-1]
    size = property(_get_size)

    def transpose(self):
        """Transpose self"""
        new_self = self.copy()

        if new_self._order != "coo":
            rebuild = new_self._order
            new_self.convert("coo")
        else:
            rebuild = None

        new_self.shape = new_self.shape[::-1]
        tmp = new_self._coo_rows
        new_self._coo_rows = new_self._coo_cols
        new_self._coo_cols = tmp

        if rebuild is not None:
            new_self.convert(rebuild)

        return new_self
    T = property(transpose)

    def update(self, data):
        """Update from a dict"""
        for (r,c),v in data.iteritems():
            self[(r,c)] = v

    def bulkCOOUpdate(self, rows, cols, values):
        """Stages data in COO format. Expects 3 iterables aligned by index."""
        self._coo_values.extend(values)
        self._coo_rows.extend(rows)
        self._coo_cols.extend(cols)

    def hasUpdates(self):
        """Returns true if it appears there are updates"""
        if len(self._coo_values) != 0:
            return True
        else:
            return False

    def absorbUpdates(self):
        """If there are COO values not in CS form, pack them in"""
        if self._order == 'coo':
            return
        
        if not self._coo_values:
            return

        # possibly a better way to do this
        order = self._order
        self.convert("coo")
        self.convert(order)

    def convert(self, to_order):
        """Converts to csc <-> csr, csc <-> coo, csr <-> coo"""
        if self._order == to_order:
            return

        if self._order == "coo":
            self._buildCSfromCOO(to_order)
        else:
            if to_order == "coo":
                self._buildCOOfromCS()
            else:
                self._buildCSfromCS()

    def getRow(self, row):
        """Returns a row in Sparse COO form"""
        if row >= self.shape[0] or row < 0:
            raise IndexError, "Row %d is out of bounds!" % row

        if self.hasUpdates():
            self.absorbUpdates()

        n_rows,n_cols = self.shape
        v = self.__class__(1, n_cols, dtype=self.dtype)

        if self._order != "csr":
            self.convert("csr")

        start = self._pkd_ax[row]
        stop = self._pkd_ax[row + 1]
        n_vals = stop - start
        
        v._coo_rows = [uint32(0)] * n_vals
        v._coo_cols = list(self._unpkd_ax[start:stop])
        v._coo_values = list(self._values[start:stop])

        return v

    def getCol(self, col):
        """Return a col in CSMat form"""
        if col >= self.shape[1] or col < 0:
            raise IndexError, "Col %d is out of bounds!" % col

        if self.hasUpdates():
            self.absorbUpdates()

        n_rows,n_cols = self.shape
        v = self.__class__(n_rows, 1, dtype=self.dtype)

        if self._order != "csc":
            self.convert("csc")

        start = self._pkd_ax[col]
        stop = self._pkd_ax[col + 1]
        n_vals = stop - start

        v._coo_cols = [uint32(0)] * n_vals
        v._coo_rows = list(self._unpkd_ax[start:stop])
        v._coo_values = list(self._values[start:stop])

        return v

    def items(self):
        """returns [((r,c),v)]"""
        if self.hasUpdates():
            self.absorbUpdates()

        last = 0
        res = []
        if self._order == 'csr':
            for row,i in enumerate(self._pkd_ax[1:]):
                for col,val in izip(self._unpkd_ax[last:i],self._values[last:i]):
                    res.append(((row,col),val))
                last = i
        elif self._order == 'csc':
            for col,i in enumerate(self._pkd_ax[1:]):
                for row,val in izip(self._unpkd_ax[last:i],self._values[last:i]):
                    res.append(((row,col),val))
                last = i
        else:
            for r,c,v in izip(self._coo_rows, self._coo_cols, self._coo_values):
                res.append(((r,c),v))
        return res

    def iteritems(self):
        """Generator returning ((r,c),v)"""
        if self.hasUpdates():
            self.absorbUpdates()

        last = 0
        if self._order == 'csr':
            for row,i in enumerate(self._pkd_ax[1:]):
                for col,val in izip(self._unpkd_ax[last:i],self._values[last:i]):
                    yield ((row,col),val)
                last = i
        elif self._order == 'csc':
            for col,i in enumerate(self._pkd_ax[1:]):
                for row,val in izip(self._unpkd_ax[last:i],self._values[last:i]):
                    yield ((row,col),val)
                last = i
        else:
            for r,c,v in izip(self._coo_rows, self._coo_cols, self._coo_values):
                yield ((r,c),v)

    def __contains__(self, args):
        """Return True if args are in self, false otherwise"""
        if self._getitem(args) == (None, None, None):
            return False
        else:
            return True

    def copy(self):
        """Return a copy of self"""
        new_self = self.__class__(*self.shape, dtype=self.dtype)
        new_self._coo_rows = self._coo_rows[:]
        new_self._coo_cols = self._coo_cols[:]
        new_self._coo_values = self._coo_values[:]
        new_self._pkd_ax = self._pkd_ax.copy()
        new_self._unpkd_ax = self._unpkd_ax.copy()
        new_self._values = self._values.copy()
        new_self._order = self._order[:]
        return new_self

    def __eq__(self, other):
        """Returns true if both CSMats are the same"""
        if self.shape != other.shape:
            return False

        if self.hasUpdates():
            self.absorbUpdates()
        if other.hasUpdates():
            other.absorbUpdates()
<<<<<<< HEAD

        # Handle the case when both are same size and only contain zeroes (they
        # cannot be converted into CS format).
        if self.size == 0 and other.size == 0:
            return True
=======
>>>>>>> ca7b9721

        if self.shape[1] == 1:
            self.convert("csc")
            other.convert("csc")
        else:
            if self._order != "csr":
                self.convert("csr")
            if other._order != "csr":
                other.convert("csr")

        if len(self._pkd_ax) != len(other._pkd_ax):
            return False

        if len(self._unpkd_ax) != len(other._unpkd_ax):
            return False

        if (self._pkd_ax != other._pkd_ax).any():
            return False

        if (self._unpkd_ax != other._unpkd_ax).any():
            return False

        if (self._values != other._values).any():
            return False

        return True

    def __ne__(self, other):
        """Return true if both CSMats are not equal"""
        return not (self == other)

    def __str__(self):
        """dump priv data"""
        l = []
        l.append(self._order)
        l.append("_coo_values\t" + '\t'.join(map(str, self._coo_values)))
        l.append("_coo_rows\t" + '\t'.join(map(str, self._coo_rows)))
        l.append("_coo_cols\t" + '\t'.join(map(str, self._coo_cols)))
        l.append("_values\t" + '\t'.join(map(str, self._values)))
        l.append("_pkd_ax\t" + '\t'.join(map(str, self._pkd_ax)))
        l.append("_unpkd_ax\t" + '\t'.join(map(str, self._unpkd_ax)))
        return '\n'.join(l)

    def __setitem__(self,args,value):
        """Wrap setitem, complain if out of bounds"""
        try:
            row,col = args
        except:
            # fast support foo[5] = 10, like numpy 1d vectors
            col = args
            row = 0
            args = (row,col)

        if row >= self.shape[0]:
            raise IndexError, "Row %d is out of bounds!" % row
        if col >= self.shape[1]:
            raise IndexError, "Col %d is out of bounds!" % col

        if value == 0:
            if args in self:
                raise ValueError("Cannot set an existing non-zero element to "
                                 "zero.")
        else:
            res = self._getitem(args)
            if res == (None, None, None):
                self._coo_rows.append(row)
                self._coo_cols.append(col)
                self._coo_values.append(value)
            else:
                if self._order == "coo":
                    self._coo_values[res[0]] = value
                else:
                    self._values[res[-1]] = value

    def __getitem__(self,args):
        """Wrap getitem to handle slices"""
        try:
            row,col = args
        except TypeError:
            raise IndexError, "Must specify (row, col)"

        if isinstance(row, slice): 
            if row.start is None and row.stop is None:
                return self.getCol(col)
            else:
                raise AttributeError, "Can only handle full : slices per axis"
        elif isinstance(col, slice):
            if col.start is None and col.stop is None:
                return self.getRow(row)
            else:
                raise AttributeError, "Can only handle full : slices per axis"
        else:
            if row >= self.shape[0] or row < 0:
                raise IndexError, "Row out of bounds!"
            if col >= self.shape[1] or col < 0:
                raise IndexError, "Col out of bounds!"

            res = self._getitem(args)
            if res == (None,None,None):
                return self.dtype(0)
            else:
                if self._order == 'coo':
                    return self._coo_values[res[0]]
                else:
                    return self._values[res[-1]]
                
        return self.dtype(0)

<<<<<<< HEAD
    def getRow(self, row):
        """Returns a row in Sparse COO form"""
        if row >= self.shape[0] or row < 0:
            raise IndexError, "Row %d is out of bounds!" % row

        n_rows,n_cols = self.shape
        v = self.__class__(1, n_cols, dtype=self.dtype)

        # Handle case where we have nonzero values. If we only have zeroes,
        # simply return the new matrix.
        if self.size > 0:
            if self._order != "csr":
                self.convert("csr")

            start = self._pkd_ax[row]
            stop = self._pkd_ax[row + 1]
            n_vals = stop - start
            
            v._coo_rows = [uint32(0)] * n_vals
            v._coo_cols = list(self._unpkd_ax[start:stop])
            v._coo_values = list(self._values[start:stop])

        return v

    def getCol(self, col):
        """Return a col in CSMat form"""
        if col >= self.shape[1] or col < 0:
            raise IndexError, "Col %d is out of bounds!" % col

        n_rows,n_cols = self.shape
        v = self.__class__(n_rows, 1, dtype=self.dtype)

        if self.size > 0:
            if self._order != "csc":
                self.convert("csc")

            start = self._pkd_ax[col]
            stop = self._pkd_ax[col + 1]
            n_vals = stop - start

            v._coo_cols = [uint32(0)] * n_vals
            v._coo_rows = list(self._unpkd_ax[start:stop])
            v._coo_values = list(self._values[start:stop])

        return v
=======
    def _getitem(self, args):
        """Mine for an item
        
        if order is csc | csr, returns
        pkd_ax_idx, unpkd_ax_idx, values_idx 

        if order is coo, returns
        rows_idx, cols_idx, values_idx (all the same thing...)
        """
        if self.hasUpdates():
            self.absorbUpdates()

        row,col = args
        if self._order == 'csr':
            start = self._pkd_ax[row]
            stop = self._pkd_ax[row+1]
            for i,c in enumerate(self._unpkd_ax[start:stop]):
                if c == col:
                    return (row, start+i, start+i)

        elif self._order == 'csc':
            start = self._pkd_ax[col]
            stop = self._pkd_ax[col+1]
            for i,r in enumerate(self._unpkd_ax[start:stop]):
                if r == row:
                    return (start+i, col, start+i)

        elif self._order == "coo":
            # O(N) naive... but likely not a major use case
            idx = 0
            for (r,c) in izip(self._coo_rows, self._coo_cols):
                if r == row and c == col:
                    return (idx, idx, idx)
                idx += 1
        else:
            raise ValueError, "Unknown matrix type: %s" % self._order

        return (None, None, None)

    def _buildCSfromCS(self):
        """Convert csc <-> csr"""
        expanded = self._expand_compressed(self._pkd_ax)
        if self._order == "csr":
            csc = self._toCSC(expanded, self._unpkd_ax, self._values)
            self._pkd_ax, self._unpkd_ax, self._values = csc 
            self._order = "csc"

        elif self._order == "csc":
            csr = self._toCSR(self._unpkd_ax, expanded, self._values)
            self._pkd_ax, self._unpkd_ax, self._values = csr
            self._order = "csr"

    def _expand_compressed(self, pkd_ax):
        """Expands packed axis"""
        expanded = zeros(pkd_ax[-1], dtype=uint32)
        last_idx = 0
        pos = uint32(0)
        for idx in pkd_ax[1:]:
            expanded[last_idx:idx] = pos
            pos += 1
            last_idx = idx
        return expanded
            
    def _buildCOOfromCS(self):
        """Constructs a COO representation from CSC or CSR
        
        Invalidates existing CSC or CSR representation
        """
        coo = self._toCOO(self._pkd_ax,self._unpkd_ax,self._values,self._order)
        coo_rows, coo_cols, coo_values = coo
        self._coo_rows.extend(coo_rows)
        self._coo_cols.extend(coo_cols)
        self._coo_values.extend(coo_values)

        self._values = array([], dtype=self.dtype)
        self._pkd_ax = array([], dtype=uint32)
        self._unpkd_ax = array([], dtype=uint32)
        
        self._order = "coo"

    def _toCOO(self, pkd_ax, unpkd_ax, values, current_order):
        """Returns rows, cols, values"""
        coo_values = list(values)
        expanded_ax = list(self._expand_compressed(pkd_ax))
        
        if current_order == 'csr':
            coo_cols = list(unpkd_ax)
            coo_rows = expanded_ax

        elif current_order == 'csc':
            coo_rows = list(unpkd_ax)
            coo_cols = expanded_ax
        else:
            raise ValueError, "Unknown order: %s" % order

        return (coo_rows, coo_cols, coo_values)
        
    def _buildCSfromCOO(self, order):
        """Build a sparse representation
>>>>>>> ca7b9721

        order is either csc or csr

        Returns instantly if is stable, throws ValueError if the sparse rep
        is already built
        """
        if order == 'csr':
            csr = self._toCSR(self._coo_rows, self._coo_cols, self._coo_values)
            self._pkd_ax, self._unpkd_ax, self._values = csr
        elif order == 'csc':
            csc = self._toCSC(self._coo_rows, self._coo_cols, self._coo_values)
            self._pkd_ax, self._unpkd_ax, self._values = csc 
        else:
            raise ValueError, "Unknown order: %s" % order

        self._coo_rows = []
        self._coo_cols = []
        self._coo_values = []
        self._order = order

    def _toCSR(self, rows, cols, values):
        """Returns packed_axis, unpacked_axis and values"""
        values = array(values, dtype=self.dtype)
        unpkd_ax = array(cols, dtype=uint32)
        tmp_rows = array(rows, dtype=uint32)

        order = argsort(tmp_rows)
        values = values.take(order)
        tmp_rows = tmp_rows.take(order)
        unpkd_ax = unpkd_ax.take(order)

        v_last = -1
        pkd_ax = []
        pos = 0
        p_last = 0
        expected_row_idx = 0

        # determine starting values idx for each row
        # sort values and columns within each row
        for v in tmp_rows:
            if v != v_last:
                pkd_ax.append(pos)

                # Determine if we skipped any rows (i.e. we have empty rows).
                # Copy the last row's index for all empty rows.
                num_empty_rows = v - expected_row_idx
                if num_empty_rows > 0:
                    pkd_ax.extend([pkd_ax[-1]] * num_empty_rows)
                expected_row_idx = v + 1

                col_order = argsort(unpkd_ax[p_last:pos])
                unpkd_ax[p_last:pos] = unpkd_ax[p_last:pos].take(col_order)
                values[p_last:pos] = values[p_last:pos].take(col_order)
                v_last = v
                p_last = pos
            pos += 1
        # catch last column sort    
        col_order = argsort(unpkd_ax[p_last:pos])
        unpkd_ax[p_last:pos] = unpkd_ax[p_last:pos].take(col_order)
        values[p_last:pos] = values[p_last:pos].take(col_order)
        
        pkd_ax.append(pos)

        num_trailing_rows = self.shape[0] - expected_row_idx
        if num_trailing_rows > 0:
            pkd_ax.extend([pkd_ax[-1]] * num_trailing_rows)

        pkd_ax = array(pkd_ax, dtype=uint32)

        return (pkd_ax, unpkd_ax, values)

    def _toCSC(self, rows, cols, values):
        """Returns packed_axis, unpacked_axis, values"""
        values = array(values, dtype=self.dtype)
        unpkd_ax = array(rows, dtype=uint32)
        tmp_cols = array(cols, dtype=uint32)

        order = argsort(tmp_cols)
        values = values.take(order)
        tmp_cols = tmp_cols.take(order)
        unpkd_ax = unpkd_ax.take(order)

        v_last = -1
        pkd_ax = []
        pos = 0
        p_last = 0
        expected_col_idx = 0

        ### gotta be something in numpy that does this...
        for v in tmp_cols:
            if v != v_last:
                pkd_ax.append(pos)

                num_empty_cols = v - expected_col_idx
                if num_empty_cols > 0:
                    pkd_ax.extend([pkd_ax[-1]] * num_empty_cols)
                expected_col_idx = v + 1

                row_order = argsort(unpkd_ax[p_last:pos])
                unpkd_ax[p_last:pos] = unpkd_ax[p_last:pos].take(row_order)
                values[p_last:pos] = values[p_last:pos].take(row_order)
                v_last = v
                p_last = pos
            pos += 1
        
        # catch last row sort
        row_order = argsort(unpkd_ax[p_last:pos])
        unpkd_ax[p_last:pos] = unpkd_ax[p_last:pos].take(row_order)
        values[p_last:pos] = values[p_last:pos].take(row_order)

        pkd_ax.append(pos)

        num_trailing_cols = self.shape[1] - expected_col_idx
        if num_trailing_cols > 0:
            pkd_ax.extend([pkd_ax[-1]] * num_trailing_cols)

        pkd_ax = array(pkd_ax, dtype=uint32)

        return (pkd_ax, unpkd_ax, values)


def to_csmat(values, transpose=False, dtype=float):
    """Tries to returns a populated CSMat object

    NOTE: assumes the max value observed in row and col defines the size of the
    matrix
    """
    # if it is a vector
    if isinstance(values, ndarray) and len(values.shape) == 1:
        if transpose:
            mat = nparray_to_csmat(values[:,newaxis], dtype)
        else:
            mat = nparray_to_csmat(values, dtype)
        return mat
    # the empty list
    elif isinstance(values, list) and len(values) == 0:
        mat = CSMat(0,0)
        return mat
    # list of np vectors
    elif isinstance(values, list) and isinstance(values[0], ndarray):
        mat = list_nparray_to_csmat(values, dtype)
        if transpose:
            mat = mat.T
        return mat
    # list of dicts, each representing a row in row order
    elif isinstance(values, list) and isinstance(values[0], dict):
        mat = list_dict_to_csmat(values, dtype)
        if transpose:
            mat = mat.T
        return mat
    # list of csmat, each representing a row in row order
    elif isinstance(values, list) and isinstance(values[0], CSMat):
        mat = list_csmat_to_csmat(values,dtype)
        if transpose:
            mat = mat.T
        return mat
    elif isinstance(values, dict):
        mat = dict_to_csmat(values, dtype)
        if transpose:
            mat = mat.T
        return mat
    elif isinstance(values, CSMat):
        mat = values
        if transpose:
            mat = mat.T
        return mat
    else:
        raise TableException, "Unknown input type"
        
def list_list_to_csmat(data, dtype=float, shape=None):
    """Convert a list of lists into a CSMat

    [[row, col, value], ...]
    """
    rows, cols, values = zip(*data)

    if shape is None:
        n_rows = max(rows) + 1
        n_cols = max(cols) + 1
    else:
        n_rows, n_cols = shape

    mat = CSMat(n_rows, n_cols)
    mat.bulkCOOUpdate(rows, cols, values)
    return mat

def nparray_to_csmat(data, dtype=float):
    """Convert a numpy array to a CSMat"""
    if len(data.shape) == 1:
        mat = CSMat(1, data.shape[0], dtype=dtype)
        for col_idx, val in enumerate(data):
            mat[(0,col_idx)] = val
    else:
        mat = CSMat(*data.shape, dtype=dtype)
        for row_idx, row in enumerate(data):
            for col_idx, value in enumerate(row):
                mat[(row_idx,col_idx)] = value
    return mat

def list_nparray_to_csmat(data, dtype=float):
    """Takes a list of numpy arrays and creates a csmat"""
    mat = CSMat(len(data), len(data[0]),dtype=dtype)
    rows = []
    cols = []
    values = []
    for row_idx, row in enumerate(data):
        if len(row.shape) != 1:
            raise TableException, "Cannot convert non-1d vectors!"
        if len(row) != mat.shape[1]:
            raise TableException, "Row vector isn't the correct length!"

        for col_idx, val in enumerate(row):
            mat[(row_idx, col_idx)] = val
    return mat

def list_csmat_to_csmat(data, dtype=float):
    """Takes a list of CSMats and creates a CSMat"""
    if isinstance(data[0], CSMat):
        if data[0].shape[0] > data[0].shape[1]:
            is_col = True
            n_cols = len(data)
            n_rows = data[0].shape[0]
        else:
            is_col = False
            n_rows = len(data)
            n_cols = data[0].shape[1]
    else:
        all_keys = flatten([d.keys() for d in data])
        n_rows = max(all_keys, key=itemgetter(0))[0] + 1
        n_cols = max(all_keys, key=itemgetter(1))[1] + 1
        if n_rows > n_cols:
            is_col = True
            n_cols = len(data)
        else:
            is_col = False
            n_rows = len(data)

    mat = CSMat(n_rows, n_cols, dtype=dtype)
    for row_idx,row in enumerate(data):
        for (foo,col_idx),val in row.items():
            if is_col:
                # transpose
                mat[(foo,row_idx)] = val
            else:
                mat[(row_idx,col_idx)] = val
    
    return mat
    
def list_dict_to_csmat(data, dtype=float):
    """Takes a list of dict {(0,col):val} and creates a CSMat"""
    if isinstance(data[0], CSMat):
        if data[0].shape[0] > data[0].shape[1]:
            is_col = True
            n_cols = len(data)
            n_rows = data[0].shape[0]
        else:
            is_col = False
            n_rows = len(data)
            n_cols = data[0].shape[1]
    else:
        all_keys = flatten([d.keys() for d in data])
        n_rows = max(all_keys, key=itemgetter(0))[0] + 1
        n_cols = max(all_keys, key=itemgetter(1))[1] + 1
        if n_rows > n_cols:
            is_col = True
            n_cols = len(data)
        else:
            is_col = False
            n_rows = len(data)

    mat = CSMat(n_rows, n_cols, dtype=dtype)
    for row_idx,row in enumerate(data):
        for (foo,col_idx),val in row.items():
            if is_col:
                # transpose
                mat[(foo,row_idx)] = val
            else:
                mat[(row_idx, col_idx)] = val
    
    return mat

def dict_to_csmat(data, dtype=float):
    """takes a dict {(row,col):val} and creates a CSMat"""
    n_rows = max(data.keys(), key=itemgetter(0))[0] + 1
    n_cols = max(data.keys(), key=itemgetter(1))[1] + 1
    mat = CSMat(n_rows, n_cols,dtype=dtype)

    for (r,c),v in data.items():
        mat[(r,c)] = v
    return mat<|MERGE_RESOLUTION|>--- conflicted
+++ resolved
@@ -238,14 +238,6 @@
             self.absorbUpdates()
         if other.hasUpdates():
             other.absorbUpdates()
-<<<<<<< HEAD
-
-        # Handle the case when both are same size and only contain zeroes (they
-        # cannot be converted into CS format).
-        if self.size == 0 and other.size == 0:
-            return True
-=======
->>>>>>> ca7b9721
 
         if self.shape[1] == 1:
             self.convert("csc")
@@ -354,53 +346,6 @@
                 
         return self.dtype(0)
 
-<<<<<<< HEAD
-    def getRow(self, row):
-        """Returns a row in Sparse COO form"""
-        if row >= self.shape[0] or row < 0:
-            raise IndexError, "Row %d is out of bounds!" % row
-
-        n_rows,n_cols = self.shape
-        v = self.__class__(1, n_cols, dtype=self.dtype)
-
-        # Handle case where we have nonzero values. If we only have zeroes,
-        # simply return the new matrix.
-        if self.size > 0:
-            if self._order != "csr":
-                self.convert("csr")
-
-            start = self._pkd_ax[row]
-            stop = self._pkd_ax[row + 1]
-            n_vals = stop - start
-            
-            v._coo_rows = [uint32(0)] * n_vals
-            v._coo_cols = list(self._unpkd_ax[start:stop])
-            v._coo_values = list(self._values[start:stop])
-
-        return v
-
-    def getCol(self, col):
-        """Return a col in CSMat form"""
-        if col >= self.shape[1] or col < 0:
-            raise IndexError, "Col %d is out of bounds!" % col
-
-        n_rows,n_cols = self.shape
-        v = self.__class__(n_rows, 1, dtype=self.dtype)
-
-        if self.size > 0:
-            if self._order != "csc":
-                self.convert("csc")
-
-            start = self._pkd_ax[col]
-            stop = self._pkd_ax[col + 1]
-            n_vals = stop - start
-
-            v._coo_cols = [uint32(0)] * n_vals
-            v._coo_rows = list(self._unpkd_ax[start:stop])
-            v._coo_values = list(self._values[start:stop])
-
-        return v
-=======
     def _getitem(self, args):
         """Mine for an item
         
@@ -500,7 +445,6 @@
         
     def _buildCSfromCOO(self, order):
         """Build a sparse representation
->>>>>>> ca7b9721
 
         order is either csc or csr
 
