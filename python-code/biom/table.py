#!/usr/bin/env python

"""Core BIOM objects for dense and sparse tables"""

from __future__ import division

from datetime import datetime
from json import dumps
from types import NoneType
from operator import itemgetter, xor, add
from itertools import izip
from collections import defaultdict, Hashable
from numpy import ndarray, asarray, array, newaxis, zeros
from biom.exception import TableException, UnknownID
from biom.util import get_biom_format_version_string, \
    get_biom_format_url_string, unzip, flatten, _natsort_key, natsort, \
    prefer_self, index_list
    
# try to use the cxx sparsemat if it is available
try:
    from biom.sparsemat import SparseMat, to_sparsemat, \
        dict_to_sparsemat, list_dict_to_sparsemat, \
        list_nparray_to_sparsemat, nparray_to_sparsemat, \
        list_list_to_sparsemat
        
    SparseObj = SparseMat
    to_sparse = to_sparsemat
    dict_to_sparseobj = dict_to_sparsemat
    list_dict_to_sparseobj = list_dict_to_sparsemat
    list_nparray_to_sparseobj = list_nparray_to_sparsemat
    nparray_to_sparseobj = nparray_to_sparsemat
    list_list_to_sparseobj = list_list_to_sparsemat
except ImportError:
    from biom.sparsedict import SparseDict, to_sparsedict, \
        dict_to_sparsedict, list_dict_to_sparsedict, \
        list_nparray_to_sparsedict, nparray_to_sparsedict, \
        list_list_to_sparsedict
        
    SparseObj = SparseDict
    to_sparse = to_sparsedict
    dict_to_sparseobj = dict_to_sparsedict
    list_dict_to_sparseobj = list_dict_to_sparsedict
    list_nparray_to_sparseobj = list_nparray_to_sparsedict
    nparray_to_sparseobj = nparray_to_sparsedict
    list_list_to_sparseobj = list_list_to_sparsedict
   
__author__ = "Daniel McDonald"
__copyright__ = "Copyright 2012, BIOM-Format Project"
__credits__ = ["Daniel McDonald", "Jai Rideout", "Greg Caporaso", 
                       "Jose Clemente", "Justin Kuczynski"]
__license__ = "GPL"
__url__ = "http://biom-format.org"
__version__ = "1.0.0-dev"
__maintainer__ = "Daniel McDonald"
__email__ = "daniel.mcdonald@colorado.edu"   
   
class Table(object):
    """Abstract base class for a what a Table is"""
    _biom_type = None
    _biom_matrix_type = None

    def __init__(self, Data, SampleIds, ObservationIds, SampleMetadata=None, 
                 ObservationMetadata=None, TableId=None, **kwargs):
        self.TableId = TableId
        self._data = Data
        self._dtype = Data.dtype

        ### DO WE WANT IMMUTABLE TYPES? or some programitic lie to that effect?
        self.SampleIds = SampleIds
        self.ObservationIds = ObservationIds
        self.SampleMetadata = SampleMetadata
        self.ObservationMetadata = ObservationMetadata
        
        # these will be set by _index_ids()
        self._sample_index = None
        self._obs_index = None
        self._verify_metadata()
        self._cast_metadata()
        self._index_ids()

    def _index_ids(self):
        """Sets lookups {id:index in _data}"""
        self._sample_index = index_list(self.SampleIds)
        self._obs_index = index_list(self.ObservationIds)

    def _conv_to_self_type(self, vals, transpose=False):
        """For converting vectors to a compatible self type"""
        raise NotImplementedError

    def _verify_metadata(self):
        """Obtain some notion of sanity on object construction with inputs"""
        try:
            n_obs, n_samp = self._data.shape
        except:
            n_obs = n_samp = 0

        if n_obs != len(self.ObservationIds):
            raise TableException, \
                    "Number of ObservationIds differs from matrix size!"

        if n_obs != len(set(self.ObservationIds)):
            raise TableException, "Duplicate ObservationIds"

        if n_samp != len(self.SampleIds):
            raise TableException, "Number of SampleIds differs from matrix size!"
        if n_samp != len(set(self.SampleIds)):
            raise TableException, "Duplicate SampleIds"

        if self.SampleMetadata is not None and \
           n_samp != len(self.SampleMetadata):
            raise TableException, "SampleMetadata not in a compatible shape \
                                   with data matrix!"

        if self.ObservationMetadata is not None and \
           n_obs != len(self.ObservationMetadata):
            raise TableException, "ObservationMetadata not in a compatible \
                                   shape with data matrix!"

    def _cast_metadata(self):
        """Casts all metadata to defaultdict to support default values"""
        default_samp_md = []
        default_obs_md = []
   
        # if we have a list of [None], set to None
        if self.SampleMetadata is not None:
            if self.SampleMetadata.count(None) == len(self.SampleMetadata):
                self.SampleMetadata = None

        if self.SampleMetadata is not None:
            for samp_md in self.SampleMetadata:
                d = defaultdict(lambda: None)
    
                if isinstance(samp_md, dict):
                    d.update(samp_md)
                elif samp_md is None:
                    pass
                else:
                    raise TableException, "Unable to cast metadata: %s" % \
                            repr(samp_md)

                default_samp_md.append(d)
            self.SampleMetadata = default_samp_md

        # if we have a list of [None], set to None
        if self.ObservationMetadata is not None:
            none_count = self.ObservationMetadata.count(None)
            if none_count == len(self.ObservationMetadata):
                self.ObservationMetadata = None
        
        if self.ObservationMetadata is not None:
            for obs_md in self.ObservationMetadata:
                d = defaultdict(lambda: None)

                if isinstance(obs_md, dict):
                    d.update(obs_md)
                elif obs_md is None:
                    pass
                else:
                    raise TableException, "Unable to cast metadata: %s" % \
                            repr(obs_md)

                default_obs_md.append(d)
            self.ObservationMetadata = default_obs_md

    def __getitem__(self, args):
        """Passes through to internal matrix"""
        return self._data[args]

    def __setitem__(self, args, value):
        """Passes through to internal matrix"""
        self._data[args] = value

    def reduce(self, f, axis):
        """Reduce over axis with f

        ``axis`` can be either ``sample`` or ``observation``
        """
        if self.isEmpty():
            raise TableException, "Cannot reduce an empty table"

        # np.apply_along_axis might reduce type conversions here and improve
        # speed. am opting for reduce right now as I think its more readable
        if axis == 'sample':
            return asarray([reduce(f,v) for v in self.iterSampleData()])
        elif axis == 'observation':
            return asarray([reduce(f,v) for v in self.iterObservationData()])
        else:
            raise TableException, "Unknown reduction axis"

    def sum(self, axis='whole'):
        """Returns the sum by axis
        
        axis can be:

        ``whole``       : whole matrix sum
        
        ``sample``     : return a vector with a sum for each sample
        
        ``observation`` : return a vector with a sum for each observation
        """
        if axis == 'whole':
            return sum(self.reduce(add, 'sample'))
        elif axis == 'sample':
            return self.reduce(add, 'sample')
        elif axis == 'observation':
            return self.reduce(add, 'observation')
        else:
            raise TableException, "Unknown axis %s" % axis
    
    def addObservationMetadata(self, md):
        """Take a dict of metadata and add it to an observation.

        ``md`` should be of the form ``{observation_id:{dict_of_metadata}}``
        """
        if self.ObservationMetadata != None:
            for id_, md_entry in md.items():
                self.ObservationMetadata[self.getObservationIndex(id_)].update(md_entry)
        else:
            self.ObservationMetadata = [md[id_] for id_ in self.ObservationIds]
    
    def addSampleMetadata(self, md):
        """Take a dict of metadata and add it to a sample.
    
        ``md`` should be of the form ``{sample_id:{dict_of_metadata}}``
        """
        if self.SampleMetadata != None:
            for id_, md_entry in md.items():
                self.SampleMetadata[self.getSampleIndex(id_)].update(md_entry)
        else:
            self.SampleMetadata = [md[id_] for id_ in self.SampleIds]

    def getSampleIndex(self, samp_id):
        """Returns the sample index for sample ``samp_id``"""
        if samp_id not in self._sample_index:
            raise UnknownID, "SampleId %s not found!" % samp_id
        return self._sample_index[samp_id]

    def getObservationIndex(self, obs_id):
        """Returns the observation index for observation ``obs_id``"""
        if obs_id not in self._obs_index:
            raise UnknownID, "ObservationId %s not found!" % obs_id
        return self._obs_index[obs_id]

    def getValueByIds(self, obs_id, samp_id):
        """Return value in the matrix corresponding to ``(obs_id, samp_id)``
        """
        if obs_id not in self._obs_index:
            raise UnknownID, "ObservationId %s not found!" % obs_id
        if samp_id not in self._sample_index:
            raise UnknownID, "SampleId %s not found!" % samp_id

        return self._data[self._obs_index[obs_id], self._sample_index[samp_id]]

    def setValueByIds(self, obs_id, samp_id, val):
        """Set matrix entry corresponding to ``(obs_id, samp_id)`` to ``val``
        """
        if obs_id not in self._obs_index:
            raise UnknownID, "ObservationId %s not found!" % obs_id
        if samp_id not in self._sample_index:
            raise UnknownID, "SampleId %s not found!" % samp_id

        self._data[self._obs_index[obs_id], self._sample_index[samp_id]] = val

    def __str__(self):
        """Stringify self

        Default str output for a Table is just row/col ids and data values
        """
        return self.delimitedSelf()

    def sampleExists(self, id_):
        """Returns True if sample ``id_`` exists, False otherwise"""
        return id_ in self._sample_index

    def observationExists(self, id_):
        """Returns True if observation ``id_`` exists, False otherwise"""
        return id_ in self._obs_index

    def delimitedSelf(self, delim='\t', header_key=None, header_value=None, 
        metadata_formatter=str):
        """Return self as a string in a delimited form
        
        Default str output for the Table is just row/col ids and table data
        without any metadata

        Including observation metadata in output: If ``header_key`` is not 
        ``None``, the observation metadata with that name will be included 
        in the delimited output. If ``header_value`` is also not ``None``, the 
        observation metadata will use the provided ``header_value`` as the 
        observation metadata name (i.e., the column header) in the delimited 
        output. 
        
        ``metadata_formatter``: a function which takes a metadata entry and 
        returns a formatted version that should be written to file
        """
        if self.isEmpty():
            raise TableException, "Cannot delimit self if I don't have data..."

        samp_ids = delim.join(map(str, self.SampleIds))

        # 17hrs of programing straight later...
        if header_key is not None:
            if header_value is None:
                raise TableException, "You need to specify both header_key and header_value"
        if header_value is not None:
            if header_key is None:
                raise TableException, "You need to specify both header_key and header_value"

        if header_value:
            output = ['# Constructed from biom file','#OTU ID%s%s\t%s' % (delim, 
                samp_ids,header_value)]
        else:
            output = ['# Constructed from biom file','#OTU ID%s%s' % (delim, 
                samp_ids)]

        for obs_id, obs_values in zip(self.ObservationIds, self._iter_obs()):
            str_obs_vals = delim.join(map(str, self._conv_to_np(obs_values)))

            if header_key and self.ObservationMetadata is not None:
                md = self.ObservationMetadata[self._obs_index[obs_id]]
                md_out = metadata_formatter(md.get(header_key,None))
                output.append('%s%s%s\t%s' % (obs_id, delim, str_obs_vals, md_out))
            else:
                output.append('%s%s%s' % (obs_id, delim, str_obs_vals))

        return '\n'.join(output)

    def isEmpty(self):
        """Returns ``True`` if the table is empty"""
        if not self.SampleIds or not self.ObservationIds:
            return True
        else:
            return False

    def __iter__(self):
        """Defined by subclass"""
        raise NotImplementedError

    def _iter_obs(self):
        """Defined by subclass"""
        raise NotImplementedError

    def _iter_samp(self):
        """Defined by subclass"""
        raise NotImplementedError

    def __eq__(self, other):
        """Equality is determined by the data matrix not metadata or IDs"""
        if self.ObservationIds != other.ObservationIds:
            return False
        if self.SampleIds != other.SampleIds:
            return False
        if self.ObservationMetadata != other.ObservationMetadata:
            return False
        if self.SampleMetadata != other.SampleMetadata:
            return False
        if not self._data_equality(other):
            return False

        return True

    def _data_equality(self,other):
        """Private method to determine equality of data"""
        raise NotImplementedError

    def __ne__(self,other):
        return not (self == other)

    def _conv_to_np(self, v):
        """Convert values of v to numpy arrays"""
        raise NotImplementedError

    # _index objs are in place, can now do sampleData(self, sample_id) and observationData(self, obs_id)
    def sampleData(self, id_, conv_to_np=False):
        """Return observations associated with sample id ``id_``"""
        if id_ not in self._sample_index:
            raise UnknownID, "ID %s is not a known sample ID!" % id_
        return self._conv_to_np(self._data[:,self._sample_index[id_]])

    def observationData(self, id_):
        """Return samples associated with observation id ``id_``"""
        if id_ not in self._obs_index:
            raise UnknownID, "ID %s is not a known observation ID!" % id_
        return self._conv_to_np(self._data[self._obs_index[id_],:])

    def copy(self):
        """Returns a copy of the table"""
        #### NEEDS TO BE A DEEP COPY, MIGHT NOT GET METADATA! NEED TEST!
        return self.__class__(self._data.copy(), self.SampleIds[:], 
                self.ObservationIds[:], self.SampleMetadata, 
                self.ObservationMetadata, self.TableId)

    def iterSampleData(self):
        """Yields sample values"""
        for samp_v in self._iter_samp():
            yield self._conv_to_np(samp_v)

    def iterObservationData(self):
        """Yields observation values"""
        for obs_v in self._iter_obs():
            yield self._conv_to_np(obs_v)

    def iterSamples(self, conv_to_np=True):
        """Yields ``(sample_value, sample_id, sample_metadata)``

        NOTE: will return ``None`` in ``sample_metadata`` positions if 
        ``self.SampleMetadata`` is set to ``None``
        """
        if self.SampleMetadata is None:
            samp_metadata = [None] * len(self.SampleIds)
        else:
            samp_metadata = self.SampleMetadata
        
        iterator = izip(self._iter_samp(), self.SampleIds, samp_metadata)
        for samp_v, samp_id, samp_md in iterator:
            if conv_to_np:
                yield (self._conv_to_np(samp_v), samp_id, samp_md)
            else:
                yield (samp_v, samp_id, samp_md)
        
    def iterObservations(self, conv_to_np=True):
        """Yields ``(observation_value, observation_id, observation_metadata)``

        NOTE: will return ``None`` in ``observation_metadata`` positions if 
        ``self.ObservationMetadata`` is set to ``None``
        """
        if self.ObservationMetadata is None:
            obs_metadata = [None] * len(self.ObservationIds)
        else:
            obs_metadata = self.ObservationMetadata
        
        iterator = izip(self._iter_obs(), self.ObservationIds, obs_metadata)
        for obs_v, obs_id, obs_md in iterator:
            if conv_to_np:
                yield (self._conv_to_np(obs_v), obs_id, obs_md)
            else:
                yield (obs_v, obs_id, obs_md)
        
    def sortSampleOrder(self, sample_order):
        """Return a new table with samples in ``sample_order``"""
        samp_md = []
        vals = []

        for id_ in sample_order:
            cur_idx = self._sample_index[id_]
            vals.append(self._conv_to_np(self[:,cur_idx]))
            
            if self.SampleMetadata is not None:
                samp_md.append(self.SampleMetadata[cur_idx])

        if not samp_md:
            samp_md = None

        return self.__class__(self._conv_to_self_type(vals,transpose=True), 
                sample_order[:], self.ObservationIds[:], samp_md, 
                self.ObservationMetadata, self.TableId)

    def sortObservationOrder(self, obs_order):
        """Return a new table with observations in ``observation order``"""
        obs_md = []
        vals = []

        for id_ in obs_order:
            cur_idx = self._obs_index[id_]
            vals.append(self[cur_idx,:])

            if self.ObservationMetadata is not None:
                obs_md.append(self.ObservationMetadata[cur_idx])

        if not obs_md:
            obs_md = None

        return self.__class__(self._conv_to_self_type(vals),
                self.SampleIds[:], obs_order[:], self.SampleMetadata,
                obs_md, self.TableId)

    def sortBySampleId(self, sort_f=natsort):
        """Return a table where samples are sorted by ``sort_f``
        
            ``sort_f`` must take a single parameter: the list of sample ids
        """
        return self.sortSampleOrder(sort_f(self.SampleIds))

    def sortByObservationId(self, sort_f=natsort):
        """Return a table where observations are sorted by ``sort_f``
        
            ``sort_f`` must take a single parameter: the list of observation 
            ids
        """
        return self.sortObservationOrder(sort_f(self.ObservationIds))

    # a good refactor in the future is a general filter() method and then
    # specify the axis, like Table.reduce

    # take() is tempting here as well...
    def filterSamples(self, f, invert=False):
        """Filter samples from self based on ``f``
        
        ``f`` must accept three variables, the sample values, sample IDs and 
        sample metadata. The function must only return ``True`` or ``False``, 
        where ``True`` indicates that a sample should be retained.
        
        invert: if ``invert == True``, a return value of ``True`` from ``f`` 
        indicates that a sample should be discarded
        """
        samp_ids = []
        samp_vals = []
        samp_metadata = []

        # builtin filter puts all of this into memory and then return to the for
        # loop. This will impact memory substantially on large sparse matrices
        for s_val, s_id, s_md in self.iterSamples():
            if not xor(f(s_val, s_id, s_md), invert):
                continue

            # there is an implicit converstion to numpy types, want to make 
            # sure to convert back to underlying representation.
            samp_vals.append(self._conv_to_self_type(s_val))
            samp_metadata.append(s_md)
            samp_ids.append(s_id)
    
        # if we don't have any values to keep, throw an exception as we can 
        # create an inconsistancy in which there are observation ids but no
        # matrix data in the resulting table
        if not samp_vals:
            raise TableException, "All samples filtered out!"

        # the additional call to _conv_to_self_type is to convert a list of 
        # vectors to a matrix
        # transpose is necessary as the underlying storage is sample == col
        return self.__class__(self._conv_to_self_type(samp_vals,transpose=True),
                samp_ids[:], self.ObservationIds[:], samp_metadata, 
                self.ObservationMetadata, self.TableId)

    def filterObservations(self, f, invert=False):
        """Filter observations from self based on ``f``
        
        ``f`` must accept three variables, the observation values, observation
        IDs and observation metadata. The function must only return ``True`` or
        ``False``, where ``True`` indicates that an observation should be
        retained.
        
        invert: if ``invert == True``, a return value of ``True`` from ``f`` 
        indicates that an observation should be discarded
        """
        obs_ids = []
        obs_vals = []
        obs_metadata = []

        # builtin filter puts all of this into memory and then return to the for
        # loop. This will impact memory substantially on large sparse matrices
        for o_val, o_id, o_md in self.iterObservations():
            if not xor(f(o_val, o_id, o_md), invert):
                continue

            # there is an implicit converstion to numpy types, want to make 
            # sure to convert back to underlying representation.
            obs_vals.append(self._conv_to_self_type(o_val))
            obs_metadata.append(o_md)
            obs_ids.append(o_id)

        # if we don't have any values to keep, throw an exception as we can 
        # create an inconsistancy in which there are sample ids but no
        # matrix data in the resulting table
        if not obs_vals:
            raise TableException, "All obs filtered out!"

        return self.__class__(self._conv_to_self_type(obs_vals),self.SampleIds[:],
                obs_ids[:], self.SampleMetadata, obs_metadata, self.TableId)

    def binSamplesByMetadata(self, f):
        """Yields tables by metadata
        
        ``f`` is given the sample metadata by row and must return what "bin" 
        the sample is part of.
        """
        bins = {}
        # conversion of vector types is not necessary, vectors are not
        # being passed to an arbitrary function
        for samp_v, samp_id, samp_md in self.iterSamples(conv_to_np=False):
            bin = f(samp_md)

            # try to make it hashable...
            if not isinstance(bin, Hashable):
                bin = tuple(bin)

            if bin not in bins:
                bins[bin] = [[], [], []]

            bins[bin][0].append(samp_id)
            bins[bin][1].append(samp_v)
            bins[bin][2].append(samp_md)

        for bin, (samp_ids, samp_values, samp_md) in bins.iteritems():
            data = self._conv_to_self_type(samp_values, transpose=True)
            yield bin, self.__class__(data, samp_ids[:], self.ObservationIds[:], 
                    samp_md, self.ObservationMetadata, self.TableId)

    def binObservationsByMetadata(self, f):
        """Yields tables by metadata
        
        ``f`` is given the observation metadata by row and must return what 
        "bin" the observation is part of.
        """
        bins = {}
        # conversion of vector types is not necessary, vectors are not
        # being passed to an arbitrary function
        for obs_v, obs_id, obs_md in self.iterObservations(conv_to_np=False):
            bin = f(obs_md)

            # try to make it hashable...
            if not isinstance(bin, Hashable):
                bin = tuple(bin)

            if bin not in bins:
                bins[bin] = [[], [], []]

            bins[bin][0].append(obs_id)
            bins[bin][1].append(obs_v)
            bins[bin][2].append(obs_md)

        for bin, (obs_ids, obs_values, obs_md) in bins.iteritems():
            yield bin, self.__class__(self._conv_to_self_type(obs_values), 
                    self.SampleIds[:], obs_ids[:], self.SampleMetadata,
                    obs_md, self.TableId)

    def collapseSamplesByMetadata(self, metadata_f, reduce_f=add, norm=True, 
            min_group_size=2):
        """Collapse samples in a table by sample metadata
        
        Bin samples by metadata then collapse each bin into a single sample.
        
        Metadata for the collapsed samples are retained and can be referred to
        by the ``SampleId`` from each sample within the bin.
        """
        collapsed_data = []
        collapsed_sample_ids = []
        collapsed_sample_md = []

        for bin, table in self.binSamplesByMetadata(metadata_f):
            if len(table.SampleIds) < min_group_size:
                continue

            redux_data = table.reduce(reduce_f, 'observation')
            if norm:
                redux_data /= len(table.SampleIds)

            collapsed_data.append(self._conv_to_self_type(redux_data))
            collapsed_sample_ids.append(bin)
            
            # retain metadata but store by original sample id
            tmp_md = {}
            for id_, md in zip(table.SampleIds, table.SampleMetadata):
                tmp_md[id_] = md
            collapsed_sample_md.append(tmp_md)

        data = self._conv_to_self_type(collapsed_data, transpose=True)

        # if the table is empty
        if 0 in data.shape:
            raise TableException, "Collapsed table is empty!"

        return self.__class__(data, collapsed_sample_ids, self.ObservationIds[:],
                collapsed_sample_md, self.ObservationMetadata, self.TableId)

    def collapseObservationsByMetadata(self, metadata_f, reduce_f=add, 
            norm=True, min_group_size=2):
        """Collapse observations in a table by observation metadata
        
        Bin observations by metadata then collapse each bin into a single 
        observation. 
        
        Metadata for the collapsed observations are retained and 
        can be referred to by the ``ObservationId`` from each observation 
        within the bin.
        """
        collapsed_data = []
        collapsed_obs_ids = []
        collapsed_obs_md = []

        for bin, table in self.binObservationsByMetadata(metadata_f):
            if len(table.ObservationIds) < min_group_size:
                continue

            redux_data = table.reduce(reduce_f, 'sample')
            if norm:
                redux_data /= len(table.ObservationIds)

            collapsed_data.append(self._conv_to_self_type(redux_data))
            collapsed_obs_ids.append(bin)
   
            # retain metadata but store by original sample id
            tmp_md = {}
            for id_, md in zip(table.ObservationIds, table.ObservationMetadata):
                tmp_md[id_] = md
            collapsed_obs_md.append(tmp_md)

        data = self._conv_to_self_type(collapsed_data)

        # if the table is empty
        if 0 in data.shape:
            raise TableException, "Collapsed table is empty!"

        return self.__class__(data, self.SampleIds[:], collapsed_obs_ids,
                self.SampleMetadata, collapsed_obs_md, self.TableId)

    def transformSamples(self, f):
        """Iterate over samples, applying a function ``f`` to each value
        
        ``f`` must take three values: a sample value (int or float), a sample 
        id, and a sample metadata entry, and return a single value (int or 
        float) that replaces the provided sample value
        """
        new_m = []
        for s_v, s_id, s_md in self.iterSamples():
            new_m.append(self._conv_to_self_type(f(s_v, s_id, s_md)))

        return self.__class__(self._conv_to_self_type(new_m, transpose=True), 
                self.SampleIds[:], self.ObservationIds[:], self.SampleMetadata,
                self.ObservationMetadata, self.TableId)

    def transformObservations(self, f):
        """Iterate over observations, applying a function ``f`` to each value

        ``f`` must take three values: an observation value (int or float), an 
        observation id, and an observation metadata entry, and return a single
        value (int or float) that replaces the provided observation value

        """
        new_obs_v = []
        for obs_v, obs_id, obs_md in self.iterObservations():
            new_obs_v.append(self._conv_to_self_type(f(obs_v, obs_id, obs_md)))

        return self.__class__(self._conv_to_self_type(new_obs_v),
                self.SampleIds[:],self.ObservationIds[:],self.SampleMetadata,
                self.ObservationMetadata, self.TableId)

    def normObservationBySample(self):
        """Return new table with vals as relative abundances within each sample
        """
        def f(samp_v, samp_id, samp_md):
            return samp_v / float(samp_v.sum())
        return self.transformSamples(f)

    def normSampleByObservation(self):
        """Return new table with vals as relative abundances within each obs
        """  
        def f(obs_v,obs_id,obs_md):
            return obs_v / float(obs_v.sum())
        #f = lambda x: x / float(x.sum())
        return self.transformObservations(f)
    
    def normObservationByMetadata(self,obs_metadata_id):
        """Return new table with vals divided by obs_metadata_id
        """
        def f(obs_v,obs_id,obs_md):
            return obs_v / obs_md[obs_metadata_id]
        return self.transformObservations(f)

    def nonzero(self):
        """Returns locations of nonzero locations within the data matrix

        The values returned are ``(observation_id, sample_id)``
        """
        # this is naively implemented. If performance is a concern, private
        # methods can be written to hit against the underlying types directly
        for o_idx, samp_vals in enumerate(self.iterObservationData()):
            for s_idx in samp_vals.nonzero()[0]:
                yield (self.ObservationIds[o_idx], self.SampleIds[s_idx])

    def _union_id_order(self, a, b):
        """Determines merge order for id lists A and B"""
        all_ids = a[:]
        all_ids.extend(b[:])
        new_order = {}
        idx = 0
        for id_ in all_ids:
            if id_ not in new_order:
                new_order[id_] = idx
                idx += 1
        return new_order
    
    def _intersect_id_order(self, a, b):
        """Determines the merge order for id lists A and B"""
        all_b = set(b[:])
        new_order = {}
        idx = 0
        for id_ in a:
            if id_ in all_b:
                new_order[id_] = idx
                idx += 1
        return new_order

    def merge(self, other, Sample='union', Observation='union', merge_f=add,
            sample_metadata_f=prefer_self, observation_metadata_f=prefer_self):
        """Merge two tables together

        The axes, samples and observations, can be controlled independently. 
        Both can either work on ``union`` or ``intersection``. 

        ``merge_f`` is a function that takes two arguments and returns a value. 
        The method is parameterized so that values can be added or subtracted
        where there is overlap in ``(sample_id, observation_id)`` values in the 
        tables

        ``sample_metadata_f`` and ``observation_metadata_f`` define how to 
        merge metadata between tables. The default is to just keep the metadata
        associated to self if self has metadata otherwise take metadata from
        other. These functions are given both metadata dictsand must return 
        a single metadata dict

        NOTE: There is an implicit type conversion to ``float``. Tables using
        strings as the type are not supported. No check is currently in
        place.

        NOTE: The return type is always that of ``self``
        """
        # determine the sample order in the resulting table
        if Sample is 'union':
            new_samp_order = self._union_id_order(self.SampleIds, 
                                                  other.SampleIds) 
        elif Sample is 'intersection':
            new_samp_order = self._intersect_id_order(self.SampleIds,
                                                      other.SampleIds)
        else:
            raise TableException, "Unknown Sample merge type: %s" % Sample
         
        # determine the observation order in the resulting table
        if Observation is 'union':
            new_obs_order = self._union_id_order(self.ObservationIds, 
                                                  other.ObservationIds) 
        elif Observation is 'intersection':
            new_obs_order = self._intersect_id_order(self.ObservationIds,
                                                      other.ObservationIds)
        else:
            raise TableException, "Unknown observation merge type: %s" % Observation
       
        # if we don't have any samples, complain loudly. This is likely from 
        # performing an intersection without overlapping ids
        if not new_samp_order:
            raise TableException, "No samples in resulting table!"
        if not new_obs_order:
            raise TableException, "No observations in resulting table!"

        # helper index lookups
        other_obs_idx = other._obs_index
        self_obs_idx = self._obs_index
        other_samp_idx = other._sample_index
        self_samp_idx = self._sample_index

        # pre-allocate the a list for placing the resulting vectors as the 
        # placement id is not ordered
        vals = [None for i in range(len(new_obs_order))] 
       
        ### POSSIBLE DECOMPOSITION
        # resulting sample ids and sample metadata
        sample_ids = []
        sample_md = []
        for id_,idx in sorted(new_samp_order.items(), key=itemgetter(1)):
            sample_ids.append(id_)

            # if we have sample metadata, grab it
            if self.SampleMetadata is None or not self.sampleExists(id_):
                self_md = None
            else:
                self_md = self.SampleMetadata[self_samp_idx[id_]]
            
            # if we have sample metadata, grab it
            if other.SampleMetadata is None or not other.sampleExists(id_):
                other_md = None
            else:
                other_md = other.SampleMetadata[other_samp_idx[id_]]

            sample_md.append(sample_metadata_f(self_md, other_md))

        ### POSSIBLE DECOMPOSITION
        # resulting observation ids and sample metadata
        obs_ids = []
        obs_md = []
        for id_,idx in sorted(new_obs_order.items(), key=itemgetter(1)):
            obs_ids.append(id_)

            # if we have observation metadata, grab it
            if self.ObservationMetadata is None or \
               not self.observationExists(id_):
                self_md = None
            else:
                self_md = self.ObservationMetadata[self_obs_idx[id_]]

            # if we have observation metadata, grab it
            if other.ObservationMetadata is None or \
                not other.observationExists(id_):
                other_md = None
            else:
                other_md = other.ObservationMetadata[other_obs_idx[id_]]

            obs_md.append(observation_metadata_f(self_md, other_md))

        # length used for construction of new vectors
        vec_length = len(new_samp_order)

        # walk over observations in our new order
        for obs_id, new_obs_idx in new_obs_order.iteritems():
            # create new vector for matrix values
            new_vec = zeros(vec_length, dtype='float')

            # see if the observation exists in other, if so, pull it out.
            # if not, set to the placeholder missing
            if other.observationExists(obs_id):
                other_vec = other.observationData(obs_id)
            else:
                other_vec = None

            # see if the observation exists in self, if so, pull it out.
            # if not, set to the placeholder missing
            if self.observationExists(obs_id):
                self_vec = self.observationData(obs_id)
            else:
                self_vec = None

            ### do we want a sanity check to make sure that self_vec AND 
            ### other_vec are not 'missing'??

            # walk over samples in our new order
            for samp_id, new_samp_idx in new_samp_order.iteritems():
                # pull out each individual sample value. This is expensive, but
                # the vectors are in a different alignment. It is possible that
                # this could be improved with numpy take but needs to handle
                # missing values appropriately
                if self_vec is None or samp_id not in self_samp_idx:
                    self_vec_value = 0
                else:
                    self_vec_value = self_vec[self_samp_idx[samp_id]]

                if other_vec is None or samp_id not in other_samp_idx:
                    other_vec_value = 0
                else: 
                    other_vec_value = other_vec[other_samp_idx[samp_id]]

                # pass both values to our merge_f
                new_vec[new_samp_idx] = merge_f(self_vec_value, 
                                                other_vec_value)

            # convert our new vector to self type as to make sure we don't
            # accidently force a dense representation in memory
            vals[new_obs_idx] = self._conv_to_self_type(new_vec)

        return self.__class__(self._conv_to_self_type(vals), sample_ids[:], 
                obs_ids[:], sample_md, obs_md)

    def getBiomFormatObject(self, generated_by):
        """Returns a dictionary representing the table in BIOM format.

        This dictionary can then be easily converted into a JSON string for
        serialization.

        ``generated_by``: a string describing the software used to build the 
        table

        TODO: This method may be very inefficient in terms of memory usage, so
        it needs to be tested with several large tables to determine if
        optimizations are necessary or not (i.e. subclassing JSONEncoder, using
        generators, etc...).
        """
        if self._biom_type is None:
            raise TableException, "Unknown biom type"

        if (not isinstance(generated_by, str) and
            not isinstance(generated_by, unicode)):
            raise TableException, "Must specify a generated_by string"

        # Fill in top-level metadata.
        biom_format_obj = {}
        biom_format_obj["id"] = self.TableId
        biom_format_obj["format"] = get_biom_format_version_string()
        biom_format_obj["format_url"] =\
                get_biom_format_url_string()
        biom_format_obj["generated_by"] = generated_by
        biom_format_obj["date"] = "%s" % datetime.now().isoformat()
        
        # Determine if we have any data in the matrix, and what the shape of
        # the matrix is.
        try:
            num_rows, num_cols = self._data.shape
        except:
            num_rows = num_cols = 0
        hasData = True if num_rows > 0 and num_cols > 0 else False

        # Default the matrix element type to test to be an integer in case we
        # don't have any data in the matrix to test.
        test_element = 0
        if hasData:
            test_element = self[0,0]

        # Determine the type of elements the matrix is storing.
        if isinstance(test_element, int):
            dtype, matrix_element_type = int, "int"
        elif isinstance(test_element, float):
            dtype, matrix_element_type = float, "float"
        elif isinstance(test_element, unicode):
            dtype, matrix_element_type = unicode, "unicode"
        else:
            raise TableException("Unsupported matrix data type.")

        # Fill in details about the matrix.
        biom_format_obj["type"] = self._biom_type
        biom_format_obj["matrix_type"] = self._biom_matrix_type
        biom_format_obj["matrix_element_type"] = "%s" % matrix_element_type
        biom_format_obj["shape"] = [num_rows, num_cols]

        # Fill in details about the rows in the table and fill in the matrix's
        # data.
        biom_format_obj["rows"] = []
        biom_format_obj["data"] = []
        for obs_index, obs in enumerate(self.iterObservations()):
            biom_format_obj["rows"].append(
                    {"id" : "%s" % obs[1], "metadata" : obs[2]})
            # If the matrix is dense, simply convert the numpy array to a list
            # of data values. If the matrix is sparse, we need to store the
            # data in sparse format, as it is given to us in a numpy array in
            # dense format (i.e. includes zeroes) by iterObservations().
            if self._biom_matrix_type == "dense":
                # convert to python types, JSON doesn't like numpy types
                biom_format_obj["data"].append(map(dtype,obs[0]))
            elif self._biom_matrix_type == "sparse":
                dense_values = list(obs[0])
                sparse_values = []
                for col_index, val in enumerate(dense_values):
                    if float(val) != 0.0:
<<<<<<< HEAD
                        sparse_values.append([obs_index, col_index, dtype(val)])
=======
                        sparse_values.append([obs_index, col_index, \
                                    dtype(val)])
>>>>>>> ca917fde
                biom_format_obj["data"].extend(sparse_values)

        # Fill in details about the columns in the table.
        biom_format_obj["columns"] = []
        for samp in self.iterSamples():
            biom_format_obj["columns"].append(
                    {"id" : "%s" % samp[1], "metadata" : samp[2]})
        
        return biom_format_obj

    def getBiomFormatJsonString(self,generated_by):
        """Returns a JSON string representing the table in BIOM format.

        ``generated_by``: a string describing the software used to build the
        table
        """
        return dumps(self.getBiomFormatObject(generated_by))

    def getBiomFormatPrettyPrint(self,generated_by):
        """Returns a 'pretty print' format of a BIOM file

        ``generated_by``: a string describing the software used to build the
        table

        WARNING: This method displays data values in a columnar format and 
        can be misleading.
        """
        return dumps(self.getBiomFormatObject(generated_by), sort_keys=True, indent=4)

class SparseTable(Table):
    _biom_matrix_type = "sparse"
    def __init__(self, *args, **kwargs):
        super(SparseTable, self).__init__(*args, **kwargs)
   
    def _data_equality(self, other):
        """Two SparseObj matrices are equal if the items are equal"""
        if isinstance(self, other.__class__):
            return sorted(self._data.items()) == sorted(other._data.items())
        
        for s_v, o_v in izip(self.iterSampleData(),other.iterSampleData()):
            if not (s_v == o_v).all():
                return False
    
        return True

    def _conv_to_np(self, v):
        """Converts a vector to a numpy array

        Always returns a row vector for consistancy with numpy iteration over
        arrays
        """
        vals = v.items()

        num_rows, num_cols = v.shape

        if num_rows > num_cols:
            new_v = zeros(num_rows, dtype=self._dtype)
            for (row,col),val in vals:
                new_v[row] = val
        else:
            new_v = zeros(num_cols, dtype=self._dtype)
            for (row,col),val in vals:
                new_v[col] = val
        return new_v

    def _conv_to_self_type(self, vals, transpose=False):
        """For converting vectors to a compatible self type"""
        return to_sparse(vals, transpose, self._dtype)

    def __iter__(self):
        """Defined by subclass"""
        return self.iterSamples()

    def _iter_samp(self):
        """Return sample vectors of data matrix vectors"""  
        rows, cols = self._data.shape
        for c in range(cols):
            # this pulls out col vectors but need to convert to the expected row
            # vector
            colvec = self._data.getCol(c)
            yield colvec.T

    def _iter_obs(self):
        """Return observation vectors of data matrix"""
        for r in range(self._data.shape[0]):
            #yield self._data[r,:]
            yield self._data.getRow(r)

class DenseTable(Table):
    _biom_matrix_type = "dense"
    def __init__(self, *args, **kwargs):
        super(DenseTable, self).__init__(*args, **kwargs)

    def _data_equality(self, other):
        """Checks if the data matrices are equal"""
        if isinstance(self, other.__class__):
            return (self._data == other._data).all()
        
        for s_v, o_v in izip(self.iterSampleData(),other.iterSampleData()):
            if not (s_v == o_v).all():
                return False
    
        return True

    def _conv_to_np(self, v):
        """Converts a vector to a numpy array"""
        return asarray(v)

    def _conv_to_self_type(self, vals, transpose=False):
        """For converting vectors to a compatible self type"""
        # expects row vector here...
        if transpose:
            return asarray(vals).T
        else:
            return asarray(vals)

    def __iter__(self):
        """Defined by subclass"""
        return self.iterSamples()

    def _iter_obs(self):
        """Return observations of data matrix"""
        for r in self._data:
            yield r

    def _iter_samp(self):
        """Return samples of data matrix in row vectors"""  
        for c in self._data.T:
            yield c

class OTUTable(object):
    """OTU table abstract class"""
    _biom_type = "OTU table"
    pass

class PathwayTable(object):
    """Pathway table abstract class"""
    _biom_type = "Pathway table"
    pass

class FunctionTable(object):
    """Function table abstract class"""
    _biom_type = "Function table"
    pass

class OrthologTable(object):
    """Ortholog table abstract class"""
    _biom_type = "Ortholog table"
    pass

class GeneTable(object):
    """Gene table abstract class"""
    _biom_type = "Gene table"
    pass

class MetaboliteTable(object):
    """Metabolite table abstract class"""
    _biom_type = "Metabolite table"
    pass

class TaxonTable(object):
    """Taxon table abstract class"""
    _biom_type = "Taxon table"
    pass

class DenseOTUTable(OTUTable, DenseTable):
    """Instantiatable dense OTU table"""
    pass

class SparseOTUTable(OTUTable, SparseTable):
    """Instantiatable sparse OTU table"""
    pass

class DensePathwayTable(PathwayTable, DenseTable):
    """Instantiatable dense pathway table"""
    pass

class SparsePathwayTable(PathwayTable, SparseTable):
    """Instantiatable sparse pathway table"""
    pass

class DenseFunctionTable(FunctionTable, DenseTable):
    """Instantiatable dense function table"""
    pass

class SparseFunctionTable(FunctionTable, SparseTable):
    """Instantiatable sparse function table"""
    pass

class DenseOrthologTable(OrthologTable, DenseTable):
    """Instantiatable dense ortholog table"""
    pass

class SparseOrthologTable(OrthologTable, SparseTable):
    """Instantiatable sparse ortholog table"""
    pass

class DenseGeneTable(GeneTable, DenseTable):
    """Instantiatable dense gene table"""
    pass

class SparseGeneTable(GeneTable, SparseTable):
    """Instantiatable sparse gene table"""
    pass

class DenseMetaboliteTable(MetaboliteTable, DenseTable):
    """Instantiatable dense metabolite table"""
    pass

class SparseMetaboliteTable(MetaboliteTable, SparseTable):
    """Instantiatable sparse metabolite table"""
    pass

class DenseTaxonTable(TaxonTable, DenseTable):
    """Instantiatable dense taxon table"""
    pass

class SparseTaxonTable(TaxonTable, SparseTable):
    """Instantiatable sparse taxon table"""
    pass

def list_list_to_nparray(data, dtype=float):
    """Convert a list of lists into a nparray

    [[value, value, ..., value], ...]
    """
    return asarray(data, dtype=dtype)

def dict_to_nparray(data, dtype=float):
    """Takes a dict {(row,col):val} and creates a numpy matrix"""
    rows, cols = zip(*data) # unzip
    mat = zeros((max(rows) + 1, max(cols) + 1), dtype=dtype)

    for (row,col),val in data.items():
        mat[row,col] = val

    return mat

def list_dict_to_nparray(data, dtype=float):
    """Takes a list of dicts {(0,col):val} and creates an numpy matrix

    Expects each dict to represent a row vector
    """
    n_rows = len(data)
    n_cols = max(flatten([d.keys() for d in data]), key=itemgetter(1))[1] + 1

    mat = zeros((n_rows, n_cols), dtype=dtype)
    
    for row_idx, row in enumerate(data):
        for (foo,col_idx),val in row.items():
            mat[row_idx, col_idx] = val

    return mat

def table_factory(data, sample_ids, observation_ids, sample_metadata=None, 
                  observation_metadata=None, table_id=None, 
                  constructor=SparseOTUTable, **kwargs):
    """Construct a table

    Attempts to make 'data' sane with respect to the constructor type through
    various means of juggling. Data can be: 
    
        - numpy.array       
        - list of numpy.array vectors 
        - SparseObj representation
        - dict representation
        - list of SparseObj representation vectors
        - list of lists of sparse values [[row, col, value], ...]
        - list of lists of dense values [[value, value, ...], ...]
    
    Example usage to create a SparseOTUTable object::
    
        from biom.table import table_factory, SparseOTUTable
        from numpy import array

        sample_ids = ['s1','s2','s3','s4']
        sample_md = [{'pH':4.2,'country':'Peru'},
                     {'pH':5.2,'country':'Peru'},
                     {'pH':5.0,'country':'Peru'},
                     {'pH':4.9,'country':'Peru'}]

        observation_ids = ['o1','o2','o3']
        observation_md = [{'domain':'Archaea'},
                          {'domain':'Bacteria'},
                          {'domain':'Bacteria'}]

        data = array([[1,2,3,4],
                      [-1,6,7,8],
                      [9,10,11,12]])

        t = table_factory(data,
                          sample_ids,
                          observation_ids,
                          sample_md,
                          observation_md,
                          constructor=SparseOTUTable)
    
    
    """
    if 'dtype' in kwargs:
        dtype = kwargs['dtype']
    else:
        dtype = float

    if 'shape' in kwargs:
        shape = kwargs['shape']
    else:
        shape = None

    if constructor._biom_matrix_type is 'sparse':
        # if we have a numpy array
        if isinstance(data, ndarray):
            data = nparray_to_sparseobj(data, dtype)

        # if we have a list of numpy vectors
        elif isinstance(data, list) and isinstance(data[0], ndarray):
            data = list_nparray_to_sparseobj(data, dtype)

        # if we have a dict representation
        elif isinstance(data, dict) and not isinstance(data, SparseObj):
            data = dict_to_sparseobj(data, dtype)

        elif isinstance(data, SparseObj):
            pass

        # if we have a list of dicts
        elif isinstance(data, list) and isinstance(data[0], dict):
            data = list_dict_to_sparseobj(data, dtype)

        # if we have a list of lists (like inputs from json biom)
        elif isinstance(data, list) and isinstance(data[0], list):
            data = list_list_to_sparseobj(data, dtype, shape=shape)
        else:
            raise TableException, "Cannot handle data!"
    
    elif constructor._biom_matrix_type is 'dense':
        # if we have a numpy array
        if isinstance(data, ndarray):
            pass

        # if we have a list of numpy vectors
        elif isinstance(data, list) and isinstance(data[0], ndarray):
            data = asarray(data, dtype)

        # if we have a dict representation
        elif isinstance(data, dict):
            data = dict_to_nparray(data, dtype)

        # if we have a list of dicts
        elif isinstance(data, list) and isinstance(data[0], dict):
            data = list_dict_to_nparray(data, dtype)

        # if we have a list of lists (ie input from json biom)
        elif isinstance(data, list) and isinstance(data[0], list):
            data = list_list_to_nparray(data, dtype)

        else:
            raise TableException, "Cannot handle data!"
    else:
        raise TableException, "Constructor type specifies an unknown matrix " +\
                              "type: %s" % constructor._biom_matrix_type

    return constructor(data, sample_ids, observation_ids, 
            SampleMetadata=sample_metadata,
            ObservationMetadata=observation_metadata,
            TableId=table_id, **kwargs)<|MERGE_RESOLUTION|>--- conflicted
+++ resolved
@@ -1027,12 +1027,8 @@
                 sparse_values = []
                 for col_index, val in enumerate(dense_values):
                     if float(val) != 0.0:
-<<<<<<< HEAD
-                        sparse_values.append([obs_index, col_index, dtype(val)])
-=======
                         sparse_values.append([obs_index, col_index, \
                                     dtype(val)])
->>>>>>> ca917fde
                 biom_format_obj["data"].extend(sparse_values)
 
         # Fill in details about the columns in the table.
