--- conflicted
+++ resolved
@@ -27,29 +27,19 @@
         """ TableSummarizer functions as expected
 
         """
-<<<<<<< HEAD
         result = _summarize_table(self.biom1)
-        self.assertEqual(result, summary_default)
-=======
-        result = summarize_table(self.biom1)
         # test same alphanumeric content, order of samples is runtime
         # dependent
         self.assertEqual(sorted(result), sorted(summary_default))
->>>>>>> 783606f5
 
     def test_qualitative(self):
         """ TableSummarizer functions as expected with qualitative=True
 
         """
-<<<<<<< HEAD
         result = _summarize_table(self.biom1, qualitative=True)
-        self.assertEqual(result, summary_qualitative)
-=======
-        result = summarize_table(self.biom1, qualitative=True)
         # test same alphanumeric content, order of samples is runtime
         # dependent
         self.assertEqual(sorted(result), sorted(summary_qualitative))
->>>>>>> 783606f5
 
 biom1 = ('{"id": "None","format": "Biological Observation Matrix 1.0.0",'
     '"format_url": "http://biom-format.org","type": "OTU table",'
