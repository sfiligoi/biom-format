#!/usr/bin/env python

# ----------------------------------------------------------------------------
# Copyright (c) 2011-2013, The BIOM Format Development Team.
#
# Distributed under the terms of the Modified BSD License.
#
# The full license is in the file COPYING.txt, distributed with this software.
# ----------------------------------------------------------------------------

import os
from tempfile import mktemp
from unittest import TestCase, main

import numpy.testing as npt
import numpy as np
from scipy.sparse import lil_matrix, csr_matrix

from biom.exception import UnknownAxisError, UnknownIDError, TableException
from biom.util import unzip, HAVE_H5PY
from biom.table import (Table, prefer_self, index_list, dict_to_nparray,
                        list_dict_to_nparray, table_factory,
                        list_list_to_nparray, list_nparray_to_sparse,
                        to_sparse, list_dict_to_sparse,
                        dict_to_sparse, coo_arrays_to_sparse,
                        list_list_to_sparse, nparray_to_sparse,
                        list_sparse_to_sparse)

if HAVE_H5PY:
    import h5py

__author__ = "Daniel McDonald"
__copyright__ = "Copyright 2011-2013, The BIOM Format Development Team"
__credits__ = ["Daniel McDonald", "Jai Ram Rideout", "Justin Kuczynski",
               "Greg Caporaso", "Jose Clemente", "Adam Robbins-Pianka",
               "Joshua Shorenstein", "Jose Antonio Navas Molina"]
__license__ = "BSD"
__url__ = "http://biom-format.org"
__maintainer__ = "Daniel McDonald"
__email__ = "daniel.mcdonald@colorado.edu"


class SupportTests(TestCase):

    def test_table_factory_sparse_nparray(self):
        """beat the table_factory sparsely to death"""
        # nparray test
        samp_ids = ['1', '2', '3', '4']
        obs_ids = ['a', 'b', 'c']
        nparray = np.array([[1, 2, 3, 4], [-1, 6, 7, 8], [9, 10, 11, 12]])
        data = nparray_to_sparse(
            np.array([[1, 2, 3, 4], [-1, 6, 7, 8], [9, 10, 11, 12]]))
        exp = Table(data, samp_ids, obs_ids)
        obs = table_factory(nparray, samp_ids, obs_ids)
        self.assertEqual(obs, exp)

    def test_table_factory_sparse_list_nparray(self):
        """beat the table_factory sparsely to death"""
        # list of nparray test
        samp_ids = ['1', '2', '3', '4']
        obs_ids = ['a', 'b', 'c']
        list_np = [np.array([1, 2, 3, 4]), np.array([5, 6, 7, 8]),
                   np.array([9, 10, 11, 12])]
        data = list_nparray_to_sparse(list_np)
        exp = Table(data, samp_ids, obs_ids)
        obs = table_factory(list_np, samp_ids, obs_ids)
        self.assertEqual(obs, exp)

    def test_table_factory_sparse_dict(self):
        """beat the table_factory sparsely to death"""
        # dict test
        samp_ids = range(24)
        obs_ids = range(101)
        dict_input = {(0, 0): 1, (0, 10): 5, (100, 23): -3}
        d_input = np.zeros((101, 24), dtype=float)
        d_input[0, 0] = 1
        d_input[0, 10] = 5
        d_input[100, 23] = -3
        data = nparray_to_sparse(d_input)
        exp = Table(data, samp_ids, obs_ids)
        obs = table_factory(dict_input, samp_ids, obs_ids)
        self.assertEqual(obs, exp)

    def test_table_factory_sparse_list_dict(self):
        """beat the table_factory sparsely to death"""
        # list of dict test
        samp_ids = range(11)
        obs_ids = range(3)
        ld_input = np.zeros((3, 11), dtype=float)
        ld_input[0, 5] = 10
        ld_input[0, 10] = 2
        ld_input[1, 1] = 15
        ld_input[2, 3] = 7
        data = nparray_to_sparse(ld_input)
        exp = Table(data, samp_ids, obs_ids)
        list_dict = [{(0, 5): 10, (10, 10): 2}, {(0, 1): 15}, {(0, 3): 7}]
        obs = table_factory(list_dict, samp_ids, obs_ids)
        self.assertEqual(obs, exp)

    def test_table_factory_sparse_list_list(self):
        """beat the table_factory sparsely to death"""
        # list list test
        samp_ids = range(3)
        obs_ids = range(2)
        exp_data = lil_matrix((2, 3))
        exp_data[0, 1] = 5
        exp_data[1, 2] = 10
        exp = Table(exp_data, samp_ids, obs_ids)
        input_ = [[0, 1, 5], [1, 2, 10]]
        obs = table_factory(input_, samp_ids, obs_ids)
        self.assertEqual(obs, exp)

    def test_table_exception(self):
        """Make sure a TableException can be raised"""
        def f():
            raise TableException
        self.assertRaises(TableException, f)

    def test_list_list_to_nparray(self):
        """Convert [[value, value, ... value], ...] to nparray"""
        input_ = [[1, 2, 3, 4, 5], [6, 7, 8, 9, 0], [7, 6, 5, 4, 3]]
        exp = np.array(
            [[1, 2, 3, 4, 5], [6, 7, 8, 9, 0], [7, 6, 5, 4, 3]], dtype=float)
        obs = list_list_to_nparray(input_)
        npt.assert_equal(obs, exp)

    def test_dict_to_nparray(self):
        """Take a dict -> array"""
        input_ = {(0, 0): 1, (0, 10): 5, (100, 23): -3}
        exp = np.zeros((101, 24), dtype=float)
        exp[0, 0] = 1
        exp[0, 10] = 5
        exp[100, 23] = -3
        obs = dict_to_nparray(input_)
        npt.assert_equal(obs, exp)

    def test_list_dict_to_nparray(self):
        """List of dict -> nparray"""
        input_ = [{(0, 5): 10, (10, 10): 2}, {(0, 1): 15}, {(0, 3): 7}]
        exp = np.zeros((3, 11), dtype=float)
        exp[0, 5] = 10
        exp[0, 10] = 2
        exp[1, 1] = 15
        exp[2, 3] = 7
        obs = list_dict_to_nparray(input_)
        npt.assert_equal(obs, exp)

    def test_prefer_self(self):
        """prefer x"""
        exp = 1
        obs = prefer_self(1, 2)
        self.assertEqual(obs, exp)

        exp = 2
        obs = prefer_self(None, 2)
        self.assertEqual(obs, exp)

        exp = None
        obs = prefer_self(None, None)
        self.assertEqual(obs, exp)

    def test_index_list(self):
        """returns a dict for list lookups"""
        exp = {'a': 2, 'b': 0, 'c': 1}
        obs = index_list(['b', 'c', 'a'])
        self.assertEqual(obs, exp)


class TableTests(TestCase):

    def setUp(self):
        self.simple_derived = Table(
            to_sparse(np.array([[5, 6], [7, 8]])), [1, 2], [3, 4])
        self.vals = {(0, 0): 5, (0, 1): 6, (1, 0): 7, (1, 1): 8}
        self.st1 = Table(to_sparse(self.vals),
                         ['a', 'b'], ['1', '2'])
        self.st2 = Table(to_sparse(self.vals),
                         ['a', 'b'], ['1', '2'])
        self.vals3 = to_sparse({(0, 0): 1, (0, 1): 2, (1, 0): 3, (1, 1): 4})
        self.vals4 = to_sparse({(0, 0): 1, (0, 1): 2, (1, 0): 3, (1, 1): 4})
        self.st3 = Table(self.vals3, ['b', 'c'], ['2', '3'])
        self.st4 = Table(self.vals4, ['c', 'd'], ['3', '4'])
        self.st_rich = Table(to_sparse(self.vals),
                             ['a', 'b'], ['1', '2'],
                             [{'barcode': 'aatt'}, {'barcode': 'ttgg'}],
                             [{'taxonomy': ['k__a', 'p__b']},
                              {'taxonomy': ['k__a', 'p__c']}])

        self.empty_st = Table(to_sparse([]), [], [])

        self.vals5 = to_sparse({(0, 1): 2, (1, 1): 4})
        self.st5 = Table(self.vals5, ['a', 'b'], ['5', '6'])

        self.vals6 = to_sparse({(0, 0): 0, (0, 1): 0, (1, 0): 0, (1, 1): 0})
        self.st6 = Table(self.vals6, ['a', 'b'], ['5', '6'])

        self.vals7 = to_sparse({(0, 0): 5, (0, 1): 7, (1, 0): 8, (1, 1): 0})
        self.st7 = Table(self.vals7, ['a', 'b'], ['5', '6'])

        self.single_sample_st = Table(
            to_sparse(np.array([[2.0], [0.0], [1.0]])), ['S1'],
            ['O1', 'O2', 'O3'])
        self.single_obs_st = Table(to_sparse(np.array([[2.0, 0.0, 1.0]])),
                                   ['S1', 'S2', 'S3'], ['O1'])

        self.to_remove = []

        # 1 0 2
        # 3 0 4
        self.mat1 = Table(to_sparse(np.array([[1, 0, 2], [3, 0, 4]])),
                          ['s1', 's2', 's3'], ['o1', 'o2'])

        # Empty/null cases (i.e., 0x0, 0xn, nx0).
        ids = lambda X: ['x%d' % e for e in range(0, X)]
        self.null1 = Table(to_sparse(np.zeros((0, 0))), [], [])
        self.null2 = Table(to_sparse(np.zeros((0, 42), dtype=float)), ids(42), [])
        self.null3 = Table(to_sparse(np.zeros((42, 0), dtype=float)), [], ids(42))
        self.nulls = [self.null1, self.null2, self.null3]

        # 0 0
        # 0 0
        self.empty = Table(to_sparse(np.zeros((2, 2))), ids(2), ids(2))

        # 1 0 3
        h = np.array([[1.0, 0.0, 3.0]])
        self.row_vec = Table(h, ids(3), ids(1))

        # 1
        # 0
        # 3
        h = np.array([[1], [0], [3]])
        self.col_vec = Table(to_sparse(h), ids(1), ids(3))

        # 1x1
        h = np.array([[42]])
        self.single_ele = Table(to_sparse(h), ['a'], ['b'])

        # Explicit zeros.
        self.explicit_zeros = Table(to_sparse(np.array([[0, 0, 1], [1, 0, 0],
                                                     [1, 0, 2]])),
                                    ['a', 'b', 'c'], ['x', 'y', 'z'])

    def tearDown(self):
        if self.to_remove:
            for f in self.to_remove:
                os.remove(f)

    @npt.dec.skipif(HAVE_H5PY is False, msg='H5PY is not installed')
    def test_from_hdf5(self):
        """Parse a hdf5 formatted BIOM table"""
        cwd = os.getcwd()
        if '/' in __file__:
            os.chdir(__file__.rsplit('/', 1)[0])
        t = Table.from_hdf5(h5py.File('test_data/test.biom'))
        os.chdir(cwd)

        npt.assert_equal(t.sample_ids, ('Sample1', 'Sample2', 'Sample3',
                                        'Sample4', 'Sample5', 'Sample6'))
        npt.assert_equal(t.observation_ids, ('GG_OTU_1', 'GG_OTU_2',
                                             'GG_OTU_3', 'GG_OTU_4',
                                             'GG_OTU_5'))
        exp_obs_md = ({u'taxonomy': [u'k__Bacteria',
                                     u'p__Proteobacteria',
                                     u'c__Gammaproteobacteria',
                                     u'o__Enterobacteriales',
                                     u'f__Enterobacteriaceae',
                                     u'g__Escherichia',
                                     u's__']},
                      {u'taxonomy': [u'k__Bacteria',
                                     u'p__Cyanobacteria',
                                     u'c__Nostocophycideae',
                                     u'o__Nostocales',
                                     u'f__Nostocaceae',
                                     u'g__Dolichospermum',
                                     u's__']},
                      {u'taxonomy': [u'k__Archaea',
                                     u'p__Euryarchaeota',
                                     u'c__Methanomicrobia',
                                     u'o__Methanosarcinales',
                                     u'f__Methanosarcinaceae',
                                     u'g__Methanosarcina',
                                     u's__']},
                      {u'taxonomy': [u'k__Bacteria',
                                     u'p__Firmicutes',
                                     u'c__Clostridia',
                                     u'o__Halanaerobiales',
                                     u'f__Halanaerobiaceae',
                                     u'g__Halanaerobium',
                                     u's__Halanaerobiumsaccharolyticum']},
                      {u'taxonomy': [u'k__Bacteria',
                                     u'p__Proteobacteria',
                                     u'c__Gammaproteobacteria',
                                     u'o__Enterobacteriales',
                                     u'f__Enterobacteriaceae',
                                     u'g__Escherichia',
                                     u's__']})
        self.assertEqual(t.observation_metadata, exp_obs_md)

        exp_samp_md = ({u'LinkerPrimerSequence': u'CATGCTGCCTCCCGTAGGAGT',
                        u'BarcodeSequence': u'CGCTTATCGAGA',
                        u'Description': u'human gut',
                        u'BODY_SITE': u'gut'},
                       {u'LinkerPrimerSequence': u'CATGCTGCCTCCCGTAGGAGT',
                        u'BarcodeSequence': u'CATACCAGTAGC',
                        u'Description': u'human gut',
                        u'BODY_SITE': u'gut'},
                       {u'LinkerPrimerSequence': u'CATGCTGCCTCCCGTAGGAGT',
                        u'BarcodeSequence': u'CTCTCTACCTGT',
                        u'Description': u'human gut',
                        u'BODY_SITE': u'gut'},
                       {u'LinkerPrimerSequence': u'CATGCTGCCTCCCGTAGGAGT',
                        u'BarcodeSequence': u'CTCTCGGCCTGT',
                        u'Description': u'human skin',
                        u'BODY_SITE': u'skin'},
                       {u'LinkerPrimerSequence': u'CATGCTGCCTCCCGTAGGAGT',
                        u'BarcodeSequence': u'CTCTCTACCAAT',
                        u'Description': u'human skin',
                        u'BODY_SITE': u'skin'},
                       {u'LinkerPrimerSequence': u'CATGCTGCCTCCCGTAGGAGT',
                        u'BarcodeSequence': u'CTAACTACCAAT',
                        u'Description': u'human skin',
                        u'BODY_SITE': u'skin'})
        self.assertEqual(t.sample_metadata, exp_samp_md)

        exp = [np.array([0., 0., 1., 0., 0., 0.]),
               np.array([5., 1., 0., 2., 3., 1.]),
               np.array([0., 0., 1., 4., 0., 2.]),
               np.array([2., 1., 1., 0., 0., 1.]),
               np.array([0., 1., 1., 0., 0., 0.])]
        npt.assert_equal(list(t.iter_data(axis="observation")), exp)


    @npt.dec.skipif(HAVE_H5PY is False, msg='H5PY is not installed')
    def test_to_hdf5(self):
        """Write a file"""
        fname = mktemp()
        self.to_remove.append(fname)
        h5 = h5py.File(fname, 'w')
        self.st_rich.to_hdf5(h5, 'tests')
        h5.close()

        h5 = h5py.File(fname, 'r')
        self.assertIn('observation', h5)
        self.assertIn('sample', h5)
        self.assertEqual(sorted(h5.attrs.keys()), sorted(['id', 'type',
                                                          'format-url',
                                                          'format-version',
                                                          'generated-by',
                                                          'creation-date',
                                                          'shape', 'nnz']))

        obs = Table.from_hdf5(h5)
        self.assertEqual(obs, self.st_rich)

    def test_index_invalid_input(self):
        """Correctly handles invalid input."""
        with self.assertRaises(UnknownAxisError):
            self.simple_derived.index(1, 'brofist')

    def test_index_sample(self):
        """returns the sample index"""
        self.assertEqual(0, self.simple_derived.index(1, 'sample'))
        self.assertEqual(1, self.simple_derived.index(2, 'sample'))

        with self.assertRaises(UnknownIDError):
            self.simple_derived.index(3, 'sample')

    def test_index_observation(self):
        """returns the observation index"""
        self.assertEqual(0, self.simple_derived.index(3, 'observation'))
        self.assertEqual(1, self.simple_derived.index(4, 'observation'))

        with self.assertRaises(UnknownIDError):
            self.simple_derived.index(5, 'observation')

    def test_index_ids(self):
        """Index all the ids!!!"""
        exp_samp = {1: 0, 2: 1}
        exp_obs = {3: 0, 4: 1}
        self.assertEqual(self.simple_derived._sample_index, exp_samp)
        self.assertEqual(self.simple_derived._obs_index, exp_obs)

    def test_sample_exists(self):
        """Verify samples exist!"""
        self.assertTrue(self.simple_derived.exists(1))
        self.assertTrue(self.simple_derived.exists(2))
        self.assertFalse(self.simple_derived.exists(3))

    def test_observation_exists(self):
        """Verify observation exist!"""
        self.assertTrue(self.simple_derived.exists(3, axis="observation"))
        self.assertTrue(self.simple_derived.exists(4, axis="observation"))
        self.assertFalse(self.simple_derived.exists(2, axis="observation"))

    def test_exists_invalid_axis(self):
        """Verify ValueError raised!"""
        with self.assertRaises(UnknownAxisError):
            self.simple_derived.exists(3, axis="fooz")

    def test_union_id_order(self):
        """Combine unique ids, union"""
        a = [1, 2, 3, 4]
        b = [3, 4, 5, 6, 0, 'a']
        exp = {1: 0, 2: 1, 3: 2, 4: 3, 5: 4, 6: 5, 0: 6, 'a': 7}
        obs = self.st1._union_id_order(a, b)
        self.assertEqual(obs, exp)

    def test_intersect_id_order(self):
        """Combine ids, intersection"""
        a = [1, 2, 3, 4]
        b = [3, 4, 5, 6, 0, 'a']
        exp = {3: 0, 4: 1}
        obs = self.st1._intersect_id_order(a, b)
        self.assertEqual(obs, exp)

    def test_verify_metadata(self):
        """Make sure the metadata is sane (including obs/sample ids)"""
        obs_ids = [1, 2, 3]
        obs_md = [{'a': 0}, {'b': 0}, {'c': 0}]
        samp_ids = [4, 5, 6, 7]
        samp_md = [{'d': 0}, {'e': 0}, {'f': 0}, {'g': 0}]
        d = np.array([[1, 2, 3, 4], [5, 6, 7, 8], [9, 10, 11, 12]])
        Table(d, samp_ids, obs_ids, samp_md, obs_md)
        # test is that no exception is raised

        obs_ids = [1, 2]
        self.assertRaises(TableException, Table, d, samp_ids, obs_ids, samp_md,
                          obs_md)

        obs_ids = [1, 2, 3]
        samp_ids = [4, 5, 6]
        self.assertRaises(TableException, Table, d, samp_ids, obs_ids, samp_md,
                          obs_md)

        samp_ids = [4, 5, 6, 7]
        obs_md = ['a', 'b']
        self.assertRaises(TableException, Table, d, samp_ids, obs_ids, samp_md,
                          obs_md)

        obs_md = ['a', 'b', 'c']
        samp_md = ['d', 'e', 'f']
        self.assertRaises(TableException, Table, d, samp_ids, obs_ids, samp_md,
                          obs_md)

        obs_md = None
        samp_md = None

        # test is that no exception is raised
        Table(d, samp_ids, obs_ids, samp_md, obs_md)

        # do not allow duplicate ids
        obs_ids = [1, 1, 3]
        samp_ids = [4, 5, 6]
        self.assertRaises(TableException, Table, d, samp_ids, obs_ids, samp_md,
                          obs_md)

        obs_ids = [1, 2, 3]
        samp_ids = [4, 4, 6]
        self.assertRaises(TableException, Table, d, samp_ids, obs_ids, samp_md,
                          obs_md)

    def test_cast_metadata(self):
        """Cast metadata objects to defaultdict to support default values"""
        obs_ids = [1, 2, 3]
        obs_md = [{'a': 1}, {'b': 2}, {'c': 3}]
        samp_ids = [4, 5, 6, 7]
        samp_md = [{'d': 1}, None, {'f': 3}, {'g': 4}]
        d = np.array([[1, 2, 3, 4], [5, 6, 7, 8], [9, 10, 11, 12]])
        t = Table(d, samp_ids, obs_ids, samp_md, obs_md)

        self.assertEqual(t.sample_metadata[0]['non existent key'], None)
        self.assertEqual(t.sample_metadata[1]['non existent key'], None)
        self.assertEqual(t.sample_metadata[2]['non existent key'], None)
        self.assertEqual(t.sample_metadata[3]['non existent key'], None)
        self.assertEqual(t.observation_metadata[0]['non existent key'], None)
        self.assertEqual(t.observation_metadata[1]['non existent key'], None)
        self.assertEqual(t.observation_metadata[2]['non existent key'], None)

    def test_add_metadata_two_entries(self):
        """ add_metadata functions with more than one md entry """
        obs_ids = [1, 2, 3]
        obs_md = {1: {'taxonomy': ['A', 'B'], 'other': 'h1'},
                  2: {'taxonomy': ['B', 'C'], 'other': 'h2'},
                  3: {'taxonomy': ['E', 'D', 'F'], 'other': 'h3'}}
        samp_ids = [4, 5, 6, 7]
        samp_md = [{'d': 0}, {'e': 0}, {'f': 0}, {'g': 0}]
        d = np.array([[1, 2, 3, 4], [5, 6, 7, 8], [9, 10, 11, 12]])
        t = Table(d, samp_ids, obs_ids, samp_md, obs_md=None)
        t.add_metadata(obs_md, axis='observation')
        self.assertEqual(t.observation_metadata[0]['taxonomy'], ['A', 'B'])
        self.assertEqual(t.observation_metadata[1]['taxonomy'], ['B', 'C'])
        self.assertEqual(t.observation_metadata[2]['taxonomy'],
                         ['E', 'D', 'F'])
        self.assertEqual(t.observation_metadata[0]['other'], 'h1')
        self.assertEqual(t.observation_metadata[1]['other'], 'h2')
        self.assertEqual(t.observation_metadata[2]['other'], 'h3')

        samp_md = {4: {'x': 'y', 'foo': 'bar'}, 5: {'x': 'z'}}
        t.add_metadata(samp_md, axis='sample')
        self.assertEqual(t.sample_metadata[0]['x'], 'y')
        self.assertEqual(t.sample_metadata[0]['foo'], 'bar')
        self.assertEqual(t.sample_metadata[1]['x'], 'z')

    def test_add_metadata_one_w_existing_metadata(self):
        """ add_sample_metadata functions with existing metadata """
        obs_ids = [1, 2, 3]
        obs_md = [{'a': 0}, {'b': 0}, {'c': 0}]
        samp_ids = [4, 5, 6, 7]
        samp_md = [{'Treatment': 'Control'},
                   {'Treatment': 'Fasting'},
                   {'Treatment': 'Fasting'},
                   {'Treatment': 'Control'}]
        d = np.array([[1, 2, 3, 4], [5, 6, 7, 8], [9, 10, 11, 12]])
        t = Table(d, samp_ids, obs_ids, samp_md, obs_md=obs_md)
        self.assertEqual(t.sample_metadata[0]['Treatment'], 'Control')
        self.assertEqual(t.sample_metadata[1]['Treatment'], 'Fasting')
        self.assertEqual(t.sample_metadata[2]['Treatment'], 'Fasting')
        self.assertEqual(t.sample_metadata[3]['Treatment'], 'Control')

        samp_md = {4: {'barcode': 'TTTT'},
                   6: {'barcode': 'AAAA'},
                   5: {'barcode': 'GGGG'},
                   7: {'barcode': 'CCCC'},
                   10: {'ignore': 'me'}}
        t.add_metadata(samp_md, 'sample')
        self.assertEqual(t.sample_metadata[0]['Treatment'], 'Control')
        self.assertEqual(t.sample_metadata[1]['Treatment'], 'Fasting')
        self.assertEqual(t.sample_metadata[2]['Treatment'], 'Fasting')
        self.assertEqual(t.sample_metadata[3]['Treatment'], 'Control')
        self.assertEqual(t.sample_metadata[0]['barcode'], 'TTTT')
        self.assertEqual(t.sample_metadata[1]['barcode'], 'GGGG')
        self.assertEqual(t.sample_metadata[2]['barcode'], 'AAAA')
        self.assertEqual(t.sample_metadata[3]['barcode'], 'CCCC')

        obs_md = {1: {'foo': 'bar'}}
        t.add_metadata(obs_md, axis='observation')
        self.assertEqual(t.observation_metadata[0]['foo'], 'bar')
        self.assertEqual(t.observation_metadata[1]['foo'], None)
        self.assertEqual(t.observation_metadata[2]['foo'], None)

    def test_add_metadata_one_entry(self):
        """ add_sample_metadata functions with single md entry """
        obs_ids = [1, 2, 3]
        obs_md = [{'a': 0}, {'b': 0}, {'c': 0}]
        samp_ids = [4, 5, 6, 7]
        samp_md = {4: {'Treatment': 'Control'},
                   5: {'Treatment': 'Fasting'},
                   6: {'Treatment': 'Fasting'},
                   7: {'Treatment': 'Control'}}
        d = np.array([[1, 2, 3, 4], [5, 6, 7, 8], [9, 10, 11, 12]])
        t = Table(d, samp_ids, obs_ids, samp_md=None, obs_md=obs_md)
        t.add_metadata(samp_md, axis='sample')
        self.assertEqual(t.sample_metadata[0]['Treatment'], 'Control')
        self.assertEqual(t.sample_metadata[1]['Treatment'], 'Fasting')
        self.assertEqual(t.sample_metadata[2]['Treatment'], 'Fasting')
        self.assertEqual(t.sample_metadata[3]['Treatment'], 'Control')

    def test_add_sample_metadata_two_entries(self):
        """ add_sample_metadata functions with more than one md entry """
        obs_ids = [1, 2, 3]
        obs_md = [{'a': 0}, {'b': 0}, {'c': 0}]
        samp_ids = [4, 5, 6, 7]
        samp_md = {4: {'Treatment': 'Control', 'D': ['A', 'A']},
                   5: {'Treatment': 'Fasting', 'D': ['A', 'B']},
                   6: {'Treatment': 'Fasting', 'D': ['A', 'C']},
                   7: {'Treatment': 'Control', 'D': ['A', 'D']}}
        d = np.array([[1, 2, 3, 4], [5, 6, 7, 8], [9, 10, 11, 12]])
        t = Table(d, samp_ids, obs_ids, samp_md=None, obs_md=obs_md)
        t.add_metadata(samp_md, axis='sample')
        self.assertEqual(t.sample_metadata[0]['Treatment'], 'Control')
        self.assertEqual(t.sample_metadata[1]['Treatment'], 'Fasting')
        self.assertEqual(t.sample_metadata[2]['Treatment'], 'Fasting')
        self.assertEqual(t.sample_metadata[3]['Treatment'], 'Control')
        self.assertEqual(t.sample_metadata[0]['D'], ['A', 'A'])
        self.assertEqual(t.sample_metadata[1]['D'], ['A', 'B'])
        self.assertEqual(t.sample_metadata[2]['D'], ['A', 'C'])
        self.assertEqual(t.sample_metadata[3]['D'], ['A', 'D'])

    def test_get_value_by_ids(self):
        """Return the value located in the matrix by the ids"""
        t1 = Table(to_sparse(np.array([[5, 6], [7, 8]])), [1, 2], [3, 4])
        t2 = Table(to_sparse(np.array([[5, 6], [7, 8]])), ['a', 'b'], ['c', 'd'])

        self.assertEqual(5, t1.get_value_by_ids(3, 1))
        self.assertEqual(6, t1.get_value_by_ids(3, 2))
        self.assertEqual(7, t1.get_value_by_ids(4, 1))
        self.assertEqual(8, t1.get_value_by_ids(4, 2))
        self.assertEqual(5, t2.get_value_by_ids('c', 'a'))
        self.assertEqual(6, t2.get_value_by_ids('c', 'b'))
        self.assertEqual(7, t2.get_value_by_ids('d', 'a'))
        self.assertEqual(8, t2.get_value_by_ids('d', 'b'))

        self.assertRaises(UnknownIDError, t1.get_value_by_ids, 'a', 1)
        self.assertRaises(UnknownIDError, t2.get_value_by_ids, 0, 0)

    def test_getitem(self):
        """getitem should work as expeceted"""
        self.assertEqual(self.simple_derived[0, 0], 5)
        self.assertEqual(self.simple_derived[1, 0], 7)
        self.assertEqual(self.simple_derived[0, 1], 6)
        self.assertEqual(self.simple_derived[1, 1], 8)
        self.assertRaises(IndexError, self.simple_derived.__getitem__, [1, 2])

    def test_is_empty(self):
        """returns true if empty"""
        self.assertTrue(Table(np.array([]), [], []).is_empty())
        self.assertFalse(self.simple_derived.is_empty())

    def test_convert_vector_to_dense(self):
        """Properly converts ScipySparseMat vectors to dense numpy repr."""
        input_row = lil_matrix((1, 3))
        input_row[(0, 0)] = 1
        input_row[(0, 2)] = 3
        exp = np.array([1, 0, 3])
        obs = self.row_vec._to_dense(input_row)
        npt.assert_array_equal(obs, exp)

        input_row = lil_matrix((3, 1))
        input_row[(0, 0)] = 1
        input_row[(2, 0)] = 3
        exp = np.array([1, 0, 3])
        obs = self.row_vec._to_dense(input_row)
        npt.assert_array_equal(obs, exp)

        input_row = lil_matrix((1, 1))
        input_row[(0, 0)] = 42
        exp = np.array([42])
        obs = self.single_ele._to_dense(input_row)
        npt.assert_array_equal(obs, exp)

    def test_shape(self):
        """What kind of shape are you in?"""
        npt.assert_array_equal(self.null1.shape, (0, 0))
        npt.assert_array_equal(self.null2.shape, (0, 42))
        npt.assert_array_equal(self.null3.shape, (42, 0))
        npt.assert_array_equal(self.mat1.shape, (2, 3))
        npt.assert_array_equal(self.empty.shape, (2, 2))
        npt.assert_array_equal(self.row_vec.shape, (1, 3))
        npt.assert_array_equal(self.col_vec.shape, (3, 1))
        npt.assert_array_equal(self.single_ele.shape, (1, 1))

    def test_dtype(self):
        """What's your type?"""
        for m in self.nulls:
            self.assertEqual(m.dtype, None)

        self.assertEqual(self.empty.dtype, float)
        self.assertEqual(self.row_vec.dtype, float)

    def test_nnz(self):
        """What is your NNZ?"""
        for m in self.nulls:
            self.assertEqual(m.nnz, 0)

        self.assertEqual(self.empty.nnz, 0)
        self.assertEqual(self.single_ele.nnz, 1)
        self.assertEqual(self.mat1.nnz, 4)
        self.assertEqual(self.explicit_zeros.nnz, 4)

    def test_get_row(self):
        """Test grabbing a row from the matrix."""
        # note that we only have to test the first two elements don't have that
        # row according to the underlying scipy sparse matrix
        for i in range(0, 2):
            with self.assertRaises(IndexError):
                self.nulls[i]._get_row(0)

        exp = lil_matrix((1, 3))
        exp[(0, 0)] = 1
        exp[(0, 2)] = 2

        obs = self.mat1._get_row(0)
        self.assertEqual((obs != exp).sum(), 0)

    def test_get_col(self):
        """Test grabbing a column from the matrix."""
        # note that we only have to test the first and last element, these
        # don't have that column according to the underlying scipy sparse
        # matrix
        for i in [0, 2]:
            with self.assertRaises(IndexError):
                self.nulls[i]._get_col(0)

        exp = lil_matrix((2, 1))
        exp[(0, 0)] = 1
        exp[(1, 0)] = 3

        obs = self.mat1._get_col(0)
        self.assertEqual((obs != exp).sum(), 0)

    def test_eq(self):
        """Test whether two matrices are equal."""
        # Empty/null cases (i.e., 0x0, 0xn, nx0).
        ids = lambda X: ['x%d' % e for e in range(0, X)]
        a = Table(to_sparse(np.zeros((0, 0))), [], [])
        b = Table(to_sparse(np.zeros((0, 42), dtype=float)), ids(42), [])
        c = Table(to_sparse(np.zeros((42, 0), dtype=float)), [], ids(42))
        d = Table(to_sparse(np.zeros((2, 2))), ids(2), ids(2))

        self.assertTrue(self.null1 == a)
        self.assertTrue(self.null2 == b)
        self.assertTrue(self.null3 == c)
        self.assertTrue(self.empty == d)

        mat2 = Table(to_sparse(np.array([[1, 0, 2], [3, 0, 4]])),
                     ['s1', 's2', 's3'], ['o1', 'o2'])
        self.assertTrue(self.mat1 == mat2)

        # Sparse format shouldn't matter; can someone help me assess that this
        # is not needed anymore i. e. it was deprecated
        # mat2.convert('lil')
        # self.assertNotEqual(self.mat1.fmt, mat2.fmt)
        # self.assertTrue(self.mat1 == mat2)

        # Equality works in both directions.
        self.assertTrue(mat2 == self.mat1)

    def test_ne(self):
        """Test whether two matrices are not equal."""
        # Wrong type.
        self.assertTrue(self.null1 != np.array([]))

        # Wrong shape.
        ids = lambda X: ['x%d' % e for e in range(0, X)]
        d = Table(to_sparse(np.ones((1, 1))), ids(1), ids(1))
        self.assertTrue(self.null2 != self.null3)
        self.assertTrue(self.empty != d)

        # Wrong dtype.
        d = Table(to_sparse(np.zeros((2, 2))), ids(2), ids(2), type=float)
        self.assertTrue(self.empty != d)

        # Wrong size.
        wrong_size = Table(to_sparse(np.zeros((2, 2))), ids(2), ids(2))
        self.assertTrue(self.empty == wrong_size)
        wrong_size = Table(to_sparse(np.ones((1, 1))), ['a'], ['c'])
        self.assertTrue(self.empty != wrong_size)

        # Wrong size.
        wrong_data = self.mat1.copy()
        self.assertTrue(self.mat1 == wrong_data)
        wrong_data = Table(to_sparse(np.array([[42, 0, 2], [3, 0, 4]])),
                           ['s1', 's2', 's3'], ['o1', 'o2'])
        self.assertTrue(self.mat1 != wrong_data)
        self.assertTrue(wrong_data != self.mat1)

    def test_getitem_2(self):
        """Test getting an element from the matrix."""
        for m in self.nulls:
            with self.assertRaises(IndexError):
                m[0, 0]

        with self.assertRaises(IndexError):
            self.empty[0]

        with self.assertRaises(IndexError):
            self.empty[:, :]

        with self.assertRaises(IndexError):
            self.empty[0:1, 0]

        with self.assertRaises(IndexError):
            self.empty[0, 0:1]

        exp = lil_matrix((2, 1))
        obs = self.empty[:, 0]
        self.assertEqual((obs != exp).sum(), 0)

        # Extracting a column.
        obs = self.mat1[:, 2]
        self.assertEqual((obs != self.mat1._get_col(2)).sum(), 0)

        # Extracting a row.
        obs = self.mat1[1, :]
        self.assertEqual((obs != self.mat1._get_row(1)).sum(), 0)

        # Extracting a single element.
        self.assertEqual(self.empty[1, 1], 0)
        self.assertEqual(self.mat1[1, 2], 4)

        with self.assertRaises(IndexError):
            self.mat1[1, 3]


class SparseTableTests(TestCase):

    def setUp(self):
        self.vals = {(0, 0): 5, (0, 1): 6, (1, 0): 7, (1, 1): 8}
        self.st1 = Table(to_sparse(self.vals),
                         ['a', 'b'], ['1', '2'])
        self.st2 = Table(to_sparse(self.vals),
                         ['a', 'b'], ['1', '2'])
        self.vals3 = to_sparse({(0, 0): 1, (0, 1): 2, (1, 0): 3, (1, 1): 4})
        self.vals4 = to_sparse({(0, 0): 1, (0, 1): 2, (1, 0): 3, (1, 1): 4})
        self.st3 = Table(self.vals3, ['b', 'c'], ['2', '3'])
        self.st4 = Table(self.vals4, ['c', 'd'], ['3', '4'])
        self._to_dict_f = lambda x: sorted(x.items())
        self.st_rich = Table(to_sparse(self.vals),
                             ['a', 'b'], ['1', '2'],
                             [{'barcode': 'aatt'}, {'barcode': 'ttgg'}],
                             [{'taxonomy': ['k__a', 'p__b']},
                              {'taxonomy': ['k__a', 'p__c']}])

        self.empty_st = Table(to_sparse([]), [], [])

        self.vals5 = to_sparse({(0, 1): 2, (1, 1): 4})
        self.st5 = Table(self.vals5, ['a', 'b'], ['5', '6'])

        self.vals6 = to_sparse({(0, 0): 0, (0, 1): 0, (1, 0): 0, (1, 1): 0})
        self.st6 = Table(self.vals6, ['a', 'b'], ['5', '6'])

        self.vals7 = to_sparse({(0, 0): 5, (0, 1): 7, (1, 0): 8, (1, 1): 0})
        self.st7 = Table(self.vals7, ['a', 'b'], ['5', '6'])

        self.single_sample_st = Table(
            to_sparse(np.array([[2.0], [0.0], [1.0]])), ['S1'],
            ['O1', 'O2', 'O3'])
        self.single_obs_st = Table(to_sparse(np.array([[2.0, 0.0, 1.0]])),
                                   ['S1', 'S2', 'S3'], ['O1'])

    def test_sum(self):
        """Test of sum!"""
        self.assertEqual(self.st1.sum('whole'), 26)
        npt.assert_equal(self.st1.sum('sample'), np.array([12, 14]))
        npt.assert_equal(self.st1.sum('observation'), np.array([11, 15]))

        exp = np.array([3.0])
        obs = self.single_sample_st.sum('sample')
        self.assertEqual(obs, exp)

        exp = np.array([3.0])
        obs = self.single_obs_st.sum('observation')
        self.assertEqual(obs, exp)

    def test_reduce(self):
        """Reduce method"""
        f = lambda x, y: x * 2 + y
        npt.assert_equal(self.st1.reduce(f, 'sample'), np.array([17, 20]))
        npt.assert_equal(self.st1.reduce(f, 'observation'), np.array([16, 22]))

    def test_transpose(self):
        """Should transpose a sparse table"""
        obs = self.st1.transpose()

        npt.assert_equal(obs.sample_ids, self.st1.observation_ids)
        npt.assert_equal(obs.observation_ids, self.st1.sample_ids)
        npt.assert_equal(obs.data('1', 'sample'),
                         self.st1.data('1', 'observation'))
        npt.assert_equal(obs.data('2', 'sample'),
                         self.st1.data('2', 'observation'))
        self.assertEqual(obs.transpose(), self.st1)

        obs = self.st_rich.transpose()

        npt.assert_equal(obs.sample_ids, self.st_rich.observation_ids)
        npt.assert_equal(obs.observation_ids, self.st_rich.sample_ids)
        self.assertEqual(obs.sample_metadata,
                         self.st_rich.observation_metadata)
        self.assertEqual(obs.observation_metadata,
                         self.st_rich.sample_metadata)
        npt.assert_equal(obs.data('1', 'sample'),
                         self.st_rich.data('1', 'observation'))
        npt.assert_equal(obs.data('2', 'sample'),
                         self.st_rich.data('2', 'observation'))
        self.assertEqual(obs.transpose(), self.st_rich)

    def test_sort_order(self):
        """sorts tables by arbitrary order"""
        # sort by observations arbitrary order
        vals = {(0, 0): 7, (0, 1): 8, (1, 0): 5, (1, 1): 6}
        exp = Table(to_sparse(vals), ['a', 'b'], ['2', '1'])
        obs = self.st1.sort_order(['2', '1'], axis='observation')
        self.assertEqual(obs, exp)
        # sort by observations arbitrary order
        vals = {(0, 0): 6, (0, 1): 5,
                (1, 0): 8, (1, 1): 7}
        exp = Table(to_sparse(vals), ['b', 'a'], ['1', '2'])
        obs = self.st1.sort_order(['b', 'a'])
        self.assertEqual(obs, exp)
        # raises an error if a invalid axis is passed
        with self.assertRaises(UnknownAxisError):
            self.st1.sort_order(['b', 'a'], axis='foo')

    def test_sort(self):
        """table sorted by a function and provided axis"""
        # sort by samples by a function
        sort_f = sorted
        data_in = nparray_to_sparse(
            np.array([[1, 2, 3, 8], [4, 5, 6, 9], [7, 8, 9, 11]]))
        t = Table(data_in, ['c', 'a', 'b', 'd'], [2, 1, 3])
        exp_data = nparray_to_sparse(
            np.array([[2, 3, 1, 8], [5, 6, 4, 9], [8, 9, 7, 11]]))
        exp = Table(exp_data, ['a', 'b', 'c', 'd'], [2, 1, 3])
        obs = t.sort(sort_f=sort_f)
        self.assertEqual(obs, exp)
        # sort by observation ids by a function
        sort_f = sorted
        data_in = nparray_to_sparse(
            np.array([[1, 2, 3, 8], [4, 5, 6, 9], [7, 8, 9, 11]]), float)
        t = Table(data_in, ['c', 'a', 'b', 'd'], [2, 1, 3])
        exp_data = nparray_to_sparse(
            np.array([[4, 5, 6, 9], [1, 2, 3, 8], [7, 8, 9, 11]]), float)
        exp = Table(exp_data, ['c', 'a', 'b', 'd'], [1, 2, 3])
        obs = t.sort(sort_f=sort_f, axis='observation')
        self.assertEqual(obs, exp)
        # raises an error if a invalid axis is passed
        with self.assertRaises(UnknownAxisError):
            t.sort(axis='foo')

    def test_eq(self):
        """sparse equality"""
        self.assertTrue(self.st1 == self.st2)
        self.st1.observation_ids = np.array(["1", "2", "3"], dtype=object)
        self.assertFalse(self.st1 == self.st2)

        self.st1.observation_ids = self.st2.observation_ids
        self.st1._data = nparray_to_sparse(np.array([[1, 2], [10, 20]]))
        self.assertFalse(self.st1 == self.st2)

    def test_data_equality(self):
        """check equality between tables"""
        self.assertTrue(self.st1._data_equality(self.st2._data))
        self.assertTrue(self.st1._data_equality(self.st1._data))
        self.assertFalse(self.st1._data_equality(self.st3._data))

    def test_nonzero(self):
        """Return a list of nonzero positions"""
        data = {(0, 0): 5, (0, 1): 6, (0, 2): 0, (0, 3): 3,
                (1, 0): 0, (1, 1): 7, (1, 2): 0, (1, 3): 8,
                (2, 0): 1, (2, 1): -1, (2, 2): 0, (2, 3): 0}
        st = Table(to_sparse(data), ['a', 'b', 'c', 'd'], ['1', '2', '3'])
        exp = [('1', 'a'), ('1', 'b'), ('1', 'd'), ('2', 'b'), ('2', 'd'),
               ('3', 'a'), ('3', 'b')]
        obs = list(st.nonzero())
        self.assertEqual(obs, exp)

    def test_nonzero_counts(self):
        """Returns nonzero counts over an axis"""
        data = {(0, 0): 5, (0, 1): 6, (0, 2): 0, (0, 3): 3,
                (1, 0): 0, (1, 1): 7, (1, 2): 0, (1, 3): 8,
                (2, 0): 1, (2, 1): -1, (2, 2): 0, (2, 3): 0}
        st = Table(to_sparse(data), ['a', 'b', 'c', 'd'], ['1', '2', '3'])

        exp_samp = np.array([6, 12, 0, 11])
        exp_obs = np.array([14, 15, 0])
        exp_whole = np.array([29])

        obs_samp = st.nonzero_counts('sample')
        obs_obs = st.nonzero_counts('observation')
        obs_whole = st.nonzero_counts('whole')

        npt.assert_equal(obs_samp, exp_samp)
        npt.assert_equal(obs_obs, exp_obs)
        npt.assert_equal(obs_whole, exp_whole)

    def test_nonzero_counts_binary(self):
        """Returns nonzero counts over an axis"""
        data = {(0, 0): 5, (0, 1): 6, (0, 2): 0, (0, 3): 3,
                (1, 0): 0, (1, 1): 7, (1, 2): 0, (1, 3): 8,
                (2, 0): 1, (2, 1): -1, (2, 2): 0, (2, 3): 0}
        st = Table(to_sparse(data), ['a', 'b', 'c', 'd'], ['1', '2', '3'])

        exp_samp = np.array([2, 3, 0, 2])
        exp_obs = np.array([3, 2, 2])
        exp_whole = np.array([7])

        obs_samp = st.nonzero_counts('sample', binary=True)
        obs_obs = st.nonzero_counts('observation', binary=True)
        obs_whole = st.nonzero_counts('whole', binary=True)

        npt.assert_equal(obs_samp, exp_samp)
        npt.assert_equal(obs_obs, exp_obs)
        npt.assert_equal(obs_whole, exp_whole)

    def test_merge(self):
        """Merge two tables"""
        u = 'union'
        i = 'intersection'

        # test 1
        data = to_sparse({(0, 0): 10, (0, 1): 12, (1, 0): 14, (1, 1): 16})
        exp = Table(data, ['a', 'b'], ['1', '2'])
        obs = self.st1.merge(self.st1, sample=u, observation=u)
        self.assertEqual(obs, exp)

        # test 2
        data = to_sparse(
            {(0, 0): 5, (0, 1): 6, (0, 2): 0, (1, 0): 7, (1, 1): 9, (1, 2): 2,
             (2, 0): 0, (2, 1): 3, (2, 2): 4})
        exp = Table(data, ['a', 'b', 'c'], ['1', '2', '3'])
        obs = self.st1.merge(self.st3, sample=u, observation=u)
        self.assertEqual(obs, exp)

        # test 3
        data = to_sparse({(0, 0): 5, (0, 1): 6, (0, 2): 0, (0, 3): 0,
                          (1, 0): 7, (1, 1): 8, (1, 2): 0, (1, 3): 0,
                          (2, 0): 0, (2, 1): 0, (2, 2): 1, (2, 3): 2,
                          (3, 0): 0, (3, 1): 0, (3, 2): 3, (3, 3): 4})
        exp = Table(data, ['a', 'b', 'c', 'd'], ['1', '2', '3', '4'])
        obs = self.st1.merge(self.st4, sample=u, observation=u)
        self.assertEqual(obs, exp)

        # test 4
        data = to_sparse({(0, 0): 10, (0, 1): 12, (1, 0): 14, (1, 1): 16})
        exp = Table(data, ['a', 'b'], ['1', '2'])
        obs = self.st1.merge(self.st1, sample=i, observation=i)
        self.assertEqual(obs, exp)

        # test 5
        exp = Table(to_sparse({(0, 0): 9}), ['b'], ['2'])
        obs = self.st1.merge(self.st3, sample=i, observation=i)
        self.assertEqual(obs, exp)

        # test 6
        self.assertRaises(TableException, self.st1.merge, self.st4, i, i)

        # test 7
        data = to_sparse({(0, 0): 10, (0, 1): 12, (1, 0): 14, (1, 1): 16})
        exp = Table(data, ['a', 'b'], ['1', '2'])
        obs = self.st1.merge(self.st1, sample=i, observation=u)
        self.assertEqual(obs, exp)

        # test 8
        data = to_sparse({(0, 0): 6, (1, 0): 9, (2, 0): 3})
        exp = Table(data, ['b'], ['1', '2', '3'])
        obs = self.st1.merge(self.st3, sample=i, observation=u)
        self.assertEqual(obs, exp)

        # test 9
        self.assertRaises(TableException, self.st1.merge, self.st4, i, u)

        # test 10
        data = to_sparse({(0, 0): 10, (0, 1): 12, (1, 0): 14, (1, 1): 16})
        exp = Table(data, ['a', 'b'], ['1', '2'])
        obs = self.st1.merge(self.st1, sample=u, observation=i)
        self.assertEqual(obs, exp)

        # test 11
        data = to_sparse({(0, 0): 7, (0, 1): 9, (0, 2): 2})
        exp = Table(data, ['a', 'b', 'c'], ['2'])
        obs = self.st1.merge(self.st3, sample=u, observation=i)
        self.assertEqual(obs, exp)

        # test 12
        self.assertRaises(TableException, self.st1.merge, self.st4, u, i)

    def test_data(self):
        """"""
        # Returns observations for a given sample
        exp = np.array([5, 7])
        obs = self.st1.data('a', 'sample')
        npt.assert_equal(obs, exp)
        with self.assertRaises(UnknownIDError):
            self.st1.data('asdasd', 'sample')

        # Returns samples for a given observation
        exp = np.array([5, 6])
        obs = self.st1.data('1', 'observation')
        npt.assert_equal(obs, exp)
        with self.assertRaises(UnknownIDError):
            self.st1.data('asdsad', 'observation')

        # Raises an error with unknown axis
        with self.assertRaises(UnknownAxisError):
            obs = self.st1.data('a', axis='foo')

    def test_delimited_self(self):
        """Print out self in a delimited form"""
        exp = '\n'.join(
            ["# Constructed from biom file",
             "#OTU ID\ta\tb",
             "1\t5.0\t6.0",
             "2\t7.0\t8.0"])
        obs = self.st1.delimited_self()
        self.assertEqual(obs, exp)

        # Test observation_column_name.
        exp = '\n'.join(
            ["# Constructed from biom file",
             "Taxon\ta\tb",
             "1\t5.0\t6.0",
             "2\t7.0\t8.0"])
        obs = self.st1.delimited_self(observation_column_name='Taxon')
        self.assertEqual(obs, exp)

    def test_conv_to_self_type(self):
        """Should convert other to sparse type"""
        exp = lil_matrix((2, 2))
        exp[(0, 0)] = 5
        exp[(0, 1)] = 6
        exp[(1, 0)] = 7
        exp[(1, 1)] = 8
        obs = self.st1._conv_to_self_type(self.vals)
        self.assertEqual((obs != exp).sum(), 0)

        exp = lil_matrix((2, 2))
        exp[(0, 0)] = 5
        exp[(0, 1)] = 7
        exp[(1, 0)] = 6
        exp[(1, 1)] = 8
        obs = self.st1._conv_to_self_type(self.vals, transpose=True)
        self.assertEqual((obs != exp).sum(), 0)

        # passing a single vector
        exp = lil_matrix((1, 3))
        exp[(0, 0)] = 2
        exp[(0, 1)] = 0
        exp[(0, 2)] = 3
        obs = self.st1._conv_to_self_type(np.array([2, 0, 3]))
        self.assertEqual((obs != exp).sum(), 0)

        # passing a list of dicts
        exp = lil_matrix((2, 3))
        exp[(0, 0)] = 5
        exp[(0, 1)] = 6
        exp[(0, 2)] = 7
        exp[(1, 0)] = 8
        exp[(1, 1)] = 9
        exp[(1, 2)] = 10
        obs = self.st1._conv_to_self_type([{(0, 0): 5, (0, 1): 6, (0, 2): 7},
                                           {(1, 0): 8, (1, 1): 9, (1, 2): 10}])
        self.assertEqual((obs != exp).sum(), 0)

    def test_to_dense(self):
        """Should convert a self styled vector to numpy type"""
        input_row = lil_matrix((1, 3))
        input_row[(0, 0)] = 10
        exp = np.array([10.0, 0, 0])
        obs = self.st1._to_dense(input_row)
        npt.assert_equal(obs, exp)

        input_col = lil_matrix((3, 1))
        input_col[(0, 0)] = 12
        exp = np.array([12.0, 0, 0])
        obs = self.st1._to_dense(input_col)
        npt.assert_equal(obs, exp)

        # 1x1
        input_vec = lil_matrix((1, 1))
        input_vec[(0, 0)] = 42
        exp = np.array([42.0])
        obs = self.st1._to_dense(input_vec)
        npt.assert_equal(obs, exp)

    def test_iter(self):
        """Should iterate over samples"""
        exp = [(np.array([5, 7]), 'a', None), (np.array([6, 8]), 'b', None)]
        obs = list(self.st1)
        npt.assert_equal(obs, exp)

    def test_iter_obs(self):
        """Iterate over observations of sparse matrix"""
        r1 = lil_matrix((1, 2))
        r2 = lil_matrix((1, 2))
        r1[(0, 0)] = 5
        r1[(0, 1)] = 6
        r2[(0, 0)] = 7
        r2[(0, 1)] = 8

        exp = [r1.tocsr(), r2.tocsr()]
        obs = list(self.st1._iter_obs())

        for o, e in zip(obs, exp):
            self.assertEqual((o != e).sum(), 0)

    def test_iter_samp(self):
        """Iterate over samples of sparse matrix"""
        c1 = lil_matrix((1, 2))
        c2 = lil_matrix((1, 2))
        c1[(0, 0)] = 5
        c1[(0, 1)] = 7
        c2[(0, 0)] = 6
        c2[(0, 1)] = 8

        exp = [c1.tocsc(), c2.tocsc()]
        obs = list(self.st1._iter_samp())

        for o, e in zip(obs, exp):
            self.assertEqual((o != e).sum(), 0)

    def test_iter_samples(self):
        """Iterates samples"""
        gen = self.st1.iter()
        exp = [(np.array([5, 7]), 'a', None), (np.array([6, 8]), 'b', None)]
        obs = list(gen)
        npt.assert_equal(obs, exp)

        gen = self.st_rich.iter()
        exp = [(np.array([5, 7]), 'a', {'barcode': 'aatt'}),
               (np.array([6, 8]), 'b', {'barcode': 'ttgg'})]
        obs = list(gen)
        npt.assert_equal(obs, exp)

        # [[1,2,3],[1,0,2]] isn't yielding column 2 correctly
        vals = {(0, 0): 5, (0, 1): 6, (1, 1): 8}
        st = Table(to_sparse(vals), ['a', 'b'], ['1', '2'])
        gen = st.iter()
        exp = [(np.array([5, 0]), 'a', None), (np.array([6, 8]), 'b', None)]
        obs = list(gen)
        npt.assert_equal(obs, exp)

    def test_iter_observations(self):
        """Iterates observations"""
        gen = self.st1.iter(axis='observation')
        exp = [(np.array([5, 6]), '1', None), (np.array([7, 8]), '2', None)]
        obs = list(gen)
        npt.assert_equal(obs, exp)

        gen = self.st_rich.iter(axis='observation')
        exp = [(np.array([5, 6]), '1', {'taxonomy': ['k__a', 'p__b']}),
               (np.array([7, 8]), '2', {'taxonomy': ['k__a', 'p__c']})]
        obs = list(gen)
        npt.assert_equal(obs, exp)

    def test_iter_sample_data(self):
        """Iterates data by samples"""
        gen = self.st1.iter_data()
        exp = [np.array([5, 7]), np.array([6, 8])]
        obs = list(gen)
        npt.assert_equal(obs, exp)

        gen = self.st_rich.iter_data()
        exp = [np.array([5, 7]), np.array([6, 8])]
        obs = list(gen)
        npt.assert_equal(obs, exp)

        # [[1,2,3],[1,0,2]] isn't yielding column 2 correctly
        vals = {(0, 0): 5, (0, 1): 6, (1, 1): 8}
        st = Table(to_sparse(vals), ['a', 'b'], ['1', '2'])
        gen = st.iter_data()
        exp = [np.array([5, 0]), np.array([6, 8])]
        obs = list(gen)
        npt.assert_equal(obs, exp)

    def test_iter_sample_data_single_obs(self):
        """Iterates data by samples with a single observation."""
        exp = [np.array([2.0]), np.array([0.0]), np.array([1.0])]
        obs = list(self.single_obs_st.iter_data())
        # We test this way to make sure the observed value is a single element
        # array instead of a numpy scalar.
        for o, e in zip(obs, exp):
            self.assertEqual(o, e)

    def test_iter_observation_data(self):
        """Iterates data by observations"""
        gen = self.st1.iter_data(axis="observation")
        exp = [np.array([5, 6]), np.array([7, 8])]
        obs = list(gen)
        npt.assert_equal(obs, exp)

        gen = self.st_rich.iter_data(axis="observation")
        exp = [np.array([5, 6]), np.array([7, 8])]
        obs = list(gen)
        npt.assert_equal(obs, exp)

    def test_iter_observation_data_single_sample(self):
        """Iterates data by observations from a single sample."""
        exp = [np.array([2.0]), np.array([0.0]), np.array([1.0])]
        obs = list(self.single_sample_st.iter_data(axis="observation"))
        for o, e in zip(obs, exp):
            self.assertEqual(o, e)

    def test_filter_sample_id(self):
        f = lambda id_, md: id_ == 'a'

        values = csr_matrix(np.array([[5.],
                                      [7.]]))
        exp_table = Table(values, ['a'], ['1', '2'],
                          [{'barcode': 'aatt'}],
                          [{'taxonomy': ['k__a', 'p__b']},
                           {'taxonomy': ['k__a', 'p__c']}])

        table = self.st_rich
        table.filter(f, 'sample')
        self.assertEqual(table, exp_table)

    def test_filter_sample_metadata(self):
        f = lambda id_, md: md['barcode'] == 'ttgg'
        values = csr_matrix(np.array([[6.],
                                      [8.]]))
        exp_table = Table(values, ['b'], ['1', '2'],
                          [{'barcode': 'ttgg'}],
                          [{'taxonomy': ['k__a', 'p__b']},
                           {'taxonomy': ['k__a', 'p__c']}])
        table = self.st_rich
        table.filter(f, 'sample')
        self.assertEqual(table, exp_table)

    def test_filter_sample_invert(self):
        f = lambda id_, md: md['barcode'] == 'aatt'
        values = csr_matrix(np.array([[6.],
                                      [8.]]))
        exp_table = Table(values, ['b'], ['1', '2'],
                          [{'barcode': 'ttgg'}],
                          [{'taxonomy': ['k__a', 'p__b']},
                           {'taxonomy': ['k__a', 'p__c']}])
        table = self.st_rich
        table.filter(f, 'sample', invert=True)
        self.assertEqual(table, exp_table)

    def test_filter_sample_remove_everything(self):
        self.assertRaises(TableException,
                          lambda: self.st_rich.filter(lambda id_, md: False,
                                                      'sample'))

    def test_filter_observations_id(self):
        f = lambda id_, md: id_ == '1'
        values = csr_matrix(np.array([[5., 6.]]))
        exp_table = Table(values, ['a', 'b'], ['1'],
                          [{'barcode': 'aatt'}, {'barcode': 'ttgg'}],
                          [{'taxonomy': ['k__a', 'p__b']}])
        table = self.st_rich
        table.filter(f, 'observation')
        self.assertEqual(table, exp_table)

    def test_filter_observations_metadata(self):
        f = lambda id_, md: md['taxonomy'][1] == 'p__c'
        values = csr_matrix(np.array([[7., 8.]]))
        exp_table = Table(values, ['a', 'b'], ['2'],
                          [{'barcode': 'aatt'}, {'barcode': 'ttgg'}],
                          [{'taxonomy': ['k__a', 'p__c']}])
        table = self.st_rich
        table.filter(f, 'observation')
        self.assertEqual(table, exp_table)

    def test_filter_observations_invert(self):
        f = lambda id_, md: md['taxonomy'][1] == 'p__c'
        values = csr_matrix(np.array([[5., 6.]]))
        exp_table = Table(values, ['a', 'b'], ['1'],
                          [{'barcode': 'aatt'}, {'barcode': 'ttgg'}],
                          [{'taxonomy': ['k__a', 'p__b']}])
        table = self.st_rich
        table.filter(f, 'observation', invert=True)
        self.assertEqual(table, exp_table)

    def test_filter_observations_remove_everything(self):
        self.assertRaises(TableException,
                          lambda: self.st_rich.filter(lambda id_, md: False,
                                                      'observation'))

    def test_transform_observation(self):
        """Transform axis by arbitrary function"""
        # Transform observations by arbitrary function
        def obs_transform_f(v, id, md):
            return np.where(v >= 7, 1, 0)
        sp_sd = to_sparse({(0, 0): 0, (0, 1): 0, (1, 0): 1, (1, 1): 1})
        exp = Table(sp_sd, ['a', 'b'], ['1', '2'])
        self.st1.transform(obs_transform_f, axis='observation')
        self.assertEqual(self.st1, exp)

    def test_transform_sample(self):
        # """Transform samples by arbitrary function"""
        def sample_transform_f(v, id, md):
            return np.where(v >= 6, 1, 0)

        sp_sd = to_sparse({(0, 0): 0, (0, 1): 1, (1, 0): 1, (1, 1): 1})
        exp = Table(sp_sd, ['a', 'b'], ['1', '2'])
        self.st1.transform(sample_transform_f)
        self.assertEqual(self.st1, exp)

        # Raises UnknownAxisError if a invalid axis is passed
        with self.assertRaises(UnknownAxisError):
            self.st1.transform(sample_transform_f, axis='foo')

    def test_norm_observation_by_sample(self):
        """normalize observations by sample"""
        data = to_sparse({(0, 0): 2, (0, 1): 0, (1, 0): 6, (1, 1): 1})
        data_exp = to_sparse(
            {(0, 0): 0.25, (0, 1): 0.0, (1, 0): 0.75, (1, 1): 1.0})
        st = Table(data, ['a', 'b'], ['1', '2'])
        exp = Table(data_exp, ['a', 'b'], ['1', '2'])
        st.norm()
        self.assertEqual(st, exp)

<<<<<<< HEAD
    def test_norm_observation_by_metadata(self):
        """normalize observations by sample"""
        data = to_sparse({(0, 0): 6, (0, 1): 0, (1, 0): 6, (1, 1): 1})
        data_exp = to_sparse(
            {(0, 0): 2., (0, 1): 0.0, (1, 0): 3.0, (1, 1): 0.5})
        st = Table(data, ['a', 'b'], ['1', '2'],
                   [{}, {}], [{'CopyNumber': 3}, {'CopyNumber': 2}])
        exp = Table(data_exp, ['a', 'b'], ['1', '2'],
                    [{}, {}], [{'CopyNumber': 3}, {'CopyNumber': 2}])
        st.norm_observation_by_metadata('CopyNumber')
        self.assertEqual(st, exp)

=======
>>>>>>> f75b99b7
    def test_norm_sample_by_observation(self):
        """normalize sample by observation"""
        data = to_sparse({(0, 0): 0, (0, 1): 2, (1, 0): 2, (1, 1): 6})
        data_exp = to_sparse(
            {(0, 0): 0.0, (0, 1): 1.0, (1, 0): 0.25, (1, 1): 0.75})
        st = Table(data, ['a', 'b'], ['1', '2'])
        exp = Table(data_exp, ['a', 'b'], ['1', '2'])
        st.norm(axis='observation')
        self.assertEqual(st, exp)

    def test_bin_samples_by_metadata(self):
        """Yield tables binned by sample metadata"""
        f = lambda id_, md: md['age']
        obs_ids = ['a', 'b', 'c', 'd']
        samp_ids = ['1', '2', '3', '4']
        data = {(0, 0): 1, (0, 1): 2, (0, 2): 3, (0, 3): 4,
                (1, 0): 5, (1, 1): 6, (1, 2): 7, (1, 3): 8,
                (2, 0): 8, (2, 1): 9, (2, 2): 10, (2, 3): 11,
                (3, 0): 12, (3, 1): 13, (3, 2): 14, (3, 3): 15}
        obs_md = [{}, {}, {}, {}]
        samp_md = [{'age': 2, 'foo': 10}, {'age': 4}, {'age': 2, 'bar': 5}, {}]
        t = Table(to_sparse(data), samp_ids, obs_ids, samp_md, obs_md)
        obs_bins, obs_tables = unzip(t.partition(f))

        exp_bins = (2, 4, None)
        exp1_data = to_sparse(
            {(0, 0): 1, (0, 1): 3, (1, 0): 5, (1, 1): 7, (2, 0): 8,
             (2, 1): 10, (3, 0): 12, (3, 1): 14})
        exp1_obs_ids = ['a', 'b', 'c', 'd']
        exp1_samp_ids = ['1', '3']
        exp1_obs_md = [{}, {}, {}, {}]
        exp1_samp_md = [{'age': 2, 'foo': 10}, {'age': 2, 'bar': 5}]
        exp1 = Table(exp1_data, exp1_samp_ids, exp1_obs_ids, exp1_samp_md,
                     exp1_obs_md)
        exp2_data = to_sparse({(0, 0): 2, (1, 0): 6, (2, 0): 9, (3, 0): 13})
        exp2_obs_ids = ['a', 'b', 'c', 'd']
        exp2_samp_ids = ['2']
        exp2_obs_md = [{}, {}, {}, {}]
        exp2_samp_md = [{'age': 4}]
        exp2 = Table(exp2_data, exp2_samp_ids, exp2_obs_ids, exp2_samp_md,
                     exp2_obs_md)
        exp3_data = to_sparse({(0, 0): 4, (1, 0): 8, (2, 0): 11, (3, 0): 15})
        exp3_obs_ids = ['a', 'b', 'c', 'd']
        exp3_samp_ids = ['4']
        exp3_obs_md = [{}, {}, {}, {}]
        exp3_samp_md = [{'age': None}]
        exp3 = Table(exp3_data, exp3_samp_ids, exp3_obs_ids, exp3_samp_md,
                     exp3_obs_md)
        exp_tables = (exp1, exp2, exp3)

        exp1_idx = obs_bins.index(exp_bins[0])
        exp2_idx = obs_bins.index(exp_bins[1])
        exp3_idx = obs_bins.index(exp_bins[2])
        obs_sort = (obs_bins[exp1_idx], obs_bins[exp2_idx], obs_bins[exp3_idx])
        self.assertEqual(obs_sort, exp_bins)
        obs_sort = (obs_tables[exp1_idx], obs_tables[exp2_idx],
                    obs_tables[exp3_idx])

        self.assertEqual(obs_sort, exp_tables)

        # We should get the same table type back.
        exp_types = (Table, Table, Table)
        obs_sort = (type(obs_tables[exp1_idx]), type(obs_tables[exp2_idx]),
                    type(obs_tables[exp3_idx]))
        self.assertEqual(obs_sort, exp_types)

        # Test passing a different constructor. We should get the same data
        # equality, but different table types.
        obs_bins, obs_tables = unzip(t.partition(f))

        obs_sort = (obs_bins[exp1_idx], obs_bins[exp2_idx], obs_bins[exp3_idx])
        self.assertEqual(obs_sort, exp_bins)
        obs_sort = (obs_tables[exp1_idx], obs_tables[exp2_idx],
                    obs_tables[exp3_idx])
        self.assertEqual(obs_sort, exp_tables)
        exp_types = (Table, Table, Table)
        obs_sort = (type(obs_tables[exp1_idx]), type(obs_tables[exp2_idx]),
                    type(obs_tables[exp3_idx]))
        self.assertEqual(obs_sort, exp_types)

    def test_bin_observations_by_metadata(self):
        """Yield tables binned by observation metadata"""
        def make_level_f(level):
            def f(id_, metadata):
                return metadata['taxonomy'][:level]
            return f

        func_king = make_level_f(1)
        func_phy = make_level_f(2)

        obs_ids = ['a', 'b', 'c']
        samp_ids = [1, 2, 3]
        data = to_sparse({(0, 0): 1, (0, 1): 2, (0, 2): 3,
                          (1, 0): 4, (1, 1): 5, (1, 2): 6,
                          (2, 0): 7, (2, 1): 8, (2, 2): 9})
        obs_md = [{"taxonomy": ['k__a', 'p__b', 'c__c']},
                  {"taxonomy": ['k__a', 'p__b', 'c__d']},
                  {"taxonomy": ['k__a', 'p__c', 'c__e']}]
        t = Table(data, samp_ids, obs_ids, observation_metadata=obs_md)

        exp_king_obs_ids = ['a', 'b', 'c']
        exp_king_samp_ids = [1, 2, 3]
        exp_king_obs_md = [{"taxonomy": ['k__a', 'p__b', 'c__c']},
                           {"taxonomy": ['k__a', 'p__b', 'c__d']},
                           {"taxonomy": ['k__a', 'p__c', 'c__e']}]
        exp_king = Table(data, exp_king_samp_ids, exp_king_obs_ids,
                         observation_metadata=exp_king_obs_md)
        obs_bins, obs_king = unzip(t.partition(func_king, axis='observation'))

        self.assertEqual(obs_king, [exp_king])
        self.assertEqual(obs_bins, [tuple(['k__a'])])
        self.assertEqual(type(obs_king[0]), type(exp_king))

        obs_bins, obs_king = unzip(t.partition(func_king, axis='observation'))
        self.assertEqual(obs_king, [exp_king])
        self.assertEqual(obs_bins, [tuple(['k__a'])])
        self.assertEqual(type(obs_king[0]), Table)

        exp_phy1_obs_ids = ['a', 'b']
        exp_phy1_samp_ids = [1, 2, 3]
        exp_phy1_data = np.array([[1, 2, 3], [4, 5, 6]])
        exp_phy1_data = to_sparse({(0, 0): 1, (0, 1): 2, (0, 2): 3,
                                   (1, 0): 4, (1, 1): 5, (1, 2): 6})
        exp_phy1_obs_md = [{"taxonomy": ['k__a', 'p__b', 'c__c']},
                           {"taxonomy": ['k__a', 'p__b', 'c__d']}]
        exp_phy1 = Table(exp_phy1_data, exp_phy1_samp_ids,
                         exp_phy1_obs_ids,
                         observation_metadata=exp_phy1_obs_md)
        exp_phy2_obs_ids = ['c']
        exp_phy2_samp_ids = [1, 2, 3]
        exp_phy2_data = to_sparse({(0, 0): 7, (0, 1): 8, (0, 2): 9})
        exp_phy2_obs_md = [{"taxonomy": ['k__a', 'p__c', 'c__e']}]
        exp_phy2 = Table(exp_phy2_data, exp_phy2_samp_ids, exp_phy2_obs_ids,
                         observation_metadata=exp_phy2_obs_md)
        obs_bins, obs_phy = unzip(t.partition(func_phy, axis='observation'))
        self.assertEqual(obs_phy, [exp_phy1, exp_phy2])
        self.assertEqual(obs_bins, [('k__a', 'p__b'), ('k__a', 'p__c')])

    def test_get_table_density(self):
        """Test correctly computes density of table."""
        # Perfectly dense tables.
        npt.assert_almost_equal(self.st1.get_table_density(), 1.0)
        npt.assert_almost_equal(self.st3.get_table_density(), 1.0)
        npt.assert_almost_equal(self.st_rich.get_table_density(), 1.0)

        # Empty table (no dimensions).
        npt.assert_almost_equal(self.empty_st.get_table_density(), 0.0)

        # Tables with some zeros.
        npt.assert_almost_equal(self.st5.get_table_density(), 0.5)

        # Tables with all zeros (with dimensions).
        npt.assert_almost_equal(self.st6.get_table_density(), 0.0)

        # Tables with some zeros explicitly defined.
        npt.assert_almost_equal(self.st7.get_table_density(), 0.75)


class SparseOTUTableTests(TestCase):

    def setUp(self):
        self.vals = {(0, 0): 5, (1, 0): 7, (1, 1): 8}
        self.sot_min = Table(
            to_sparse(self.vals, dtype=int), ['a', 'b'], ['1', '2'])
        self.sot_rich = Table(to_sparse(self.vals, dtype=int),
                              ['a', 'b'], ['1', '2'],
                              [{'barcode': 'aatt'}, {'barcode': 'ttgg'}],
                              [{'taxonomy': ['k__a', 'p__b']},
                               {'taxonomy': ['k__a', 'p__c']}])
        self.float_table = Table(to_sparse({(0, 1): 2.5, (0, 2): 3.4,
                                            (1, 0): 9.3, (1, 1): 10.23,
                                            (1, 2): 2.2}),
                                 ['a', 'b', 'c'], ['1', '2'])

    def test_get_biom_format_object_no_generated_by(self):
        """Should raise without a generated_by string"""
        self.assertRaises(
            TableException,
            self.sot_min.get_biom_format_object,
            None)
        self.assertRaises(TableException,
                          self.sot_min.get_biom_format_object, 10)

    def test_get_biom_format_object_minimal(self):
        """Should return a dictionary of the minimal table in Biom format."""
        exp = {'rows': [{'id': '1', 'metadata': None},
                        {'id': '2', 'metadata': None}],
               'format': 'Biological Observation Matrix 1.0.0',
               'data': [[0, 0, 5.0], [1, 0, 7.0], [1, 1, 8.0]],
               'columns': [{'id': 'a', 'metadata': None},
                           {'id': 'b', 'metadata': None}],
               'shape': [2, 2],
               'format_url': __url__,
               'id': None,
               'generated_by': 'foo',
               'matrix_element_type': 'int'}
        obs = self.sot_min.get_biom_format_object('foo')
        del obs['date']
        self.assertEqual(obs, exp)

    def test_get_biom_format_object_rich(self):
        """Should return a dictionary of the rich table in Biom format."""
        exp = {
            'rows': [{'id': '1', 'metadata': {'taxonomy': ['k__a', 'p__b']}},
                     {'id': '2', 'metadata': {'taxonomy': ['k__a', 'p__c']}}],
            'format': 'Biological Observation Matrix 1.0.0',
            'data': [[0, 0, 5.0], [1, 0, 7.0], [1, 1, 8.0]],
            'columns': [{'id': 'a', 'metadata': {'barcode': 'aatt'}},
                        {'id': 'b', 'metadata': {'barcode': 'ttgg'}}],
            'shape': [2, 2],
            'format_url': __url__,
            'id': None,
            'generated_by': 'foo',
            'matrix_element_type': 'int'}
        obs = self.sot_rich.get_biom_format_object('foo')
        del obs['date']
        self.assertEqual(obs, exp)

    def test_get_biom_format_object_float(self):
        """Should return a dictionary of the table with float values."""
        exp = {'rows': [{'id': '1', 'metadata': None},
                        {'id': '2', 'metadata': None}],
               'format': 'Biological Observation Matrix 1.0.0',
               'data': [[0, 1, 2.5],
                        [0, 2, 3.3999999999999999],
                        [1, 0, 9.3000000000000007],
                        [1, 1, 10.23],
                        [1, 2, 2.2000000000000002]],
               'columns': [{'id': 'a', 'metadata': None},
                           {'id': 'b', 'metadata': None},
                           {'id': 'c', 'metadata': None}],
               'shape': [2, 3],
               'format_url': __url__,
               'generated_by': 'foo',
               'id': None,
               'matrix_element_type': 'float'}
        obs = self.float_table.get_biom_format_object('foo')
        del obs['date']
        self.assertEqual(obs, exp)


class SupportTests2(TestCase):

    def test_coo_arrays_to_sparse(self):
        """convert (values, (row, col)) to scipy"""
        n_rows, n_cols = 3, 4
        exp_d = lil_matrix((n_rows, n_cols))
        exp_d[(0, 0)] = 10
        exp_d[(1, 3)] = 5
        exp_d[(2, 1)] = 2
        exp_d = exp_d.tocoo()
        exp = lil_matrix((n_rows, n_cols))
        exp[(0, 0)] = 10
        exp[(1, 3)] = 5
        exp[(2, 1)] = 2
        data = (np.array([5.0, 2.0, 10.0]),
                (np.array([1, 2, 0]),
                 np.array([3, 1, 0])))
        obs = coo_arrays_to_sparse(data, shape=(n_rows, n_cols))
        self.assertEqual((obs != exp).sum(), 0)

    def test_list_list_to_sparse(self):
        """convert [[row,col,value], ...] to scipy"""
        input = [[0, 0, 1], [1, 1, 5.0], [0, 2, 6]]
        exp = lil_matrix((2, 3))
        exp[(0, 0)] = 1.0
        exp[(1, 1)] = 5.0
        exp[(0, 2)] = 6
        obs = list_list_to_sparse(input)
        self.assertEqual((obs != exp).sum(), 0)

    def test_nparray_to_sparse(self):
        """Convert nparray to sparse"""
        input = np.array([[1, 2, 3, 4], [-1, 6, 7, 8], [9, 10, 11, 12]])
        exp = lil_matrix((3, 4))
        exp[(0, 0)] = 1
        exp[(0, 1)] = 2
        exp[(0, 2)] = 3
        exp[(0, 3)] = 4
        exp[(1, 0)] = -1
        exp[(1, 1)] = 6
        exp[(1, 2)] = 7
        exp[(1, 3)] = 8
        exp[(2, 0)] = 9
        exp[(2, 1)] = 10
        exp[(2, 2)] = 11
        exp[(2, 3)] = 12
        obs = nparray_to_sparse(input)
        self.assertEqual((obs != exp).sum(), 0)

    def test_list_dict_to_sparse(self):
        """Take a list of dicts and condense down to a single dict"""
        input = [{(0, 0): 10, (0, 1): 2}, {(1, 2): 15}, {(0, 3): 7}]
        exp = lil_matrix((3, 4))
        exp[(0, 0)] = 10
        exp[(0, 1)] = 2
        exp[(1, 2)] = 15
        exp[(2, 3)] = 7
        obs = list_dict_to_sparse(input)
        self.assertEqual((obs != exp).sum(), 0)

    def test_dict_to_sparse(self):
        """Take a dict and convert to sparse"""
        input = {(0, 1): 5, (1, 0): 2, (2, 1): 6}
        exp = lil_matrix((3, 2))
        exp[(0, 1)] = 5
        exp[(1, 0)] = 2
        exp[(2, 1)] = 6
        obs = dict_to_sparse(input)
        self.assertEqual((obs != exp).sum(), 0)

    def test_to_sparse(self):
        """Convert to expected sparse types"""
        vals = {(0, 0): 5, (0, 1): 6, (1, 0): 7, (1, 1): 8}
        obs = to_sparse(vals)
        exp = lil_matrix((2, 2))
        exp[(0, 0)] = 5
        exp[(0, 1)] = 6
        exp[(1, 0)] = 7
        exp[(1, 1)] = 8
        self.assertEqual((obs != exp).sum(), 0)

        input = {(0, 1): 5, (10, 8): -1.23}

        exp = lil_matrix((11, 9))
        exp[(0, 1)] = 5
        exp[(10, 8)] = -1.23
        obs = to_sparse(input)
        self.assertEqual((obs != exp).sum(), 0)

        # test transpose
        exp = lil_matrix((9, 11))
        exp[(1, 0)] = 5
        exp[(8, 10)] = -1.23
        obs = to_sparse(input, transpose=True)
        self.assertEqual((obs != exp).sum(), 0)

        # passing a list of dicts, transpose
        exp = lil_matrix((3, 2))
        exp[(0, 0)] = 5.0
        exp[(1, 0)] = 6.0
        exp[(2, 0)] = 7.0
        exp[(0, 1)] = 8.0
        exp[(1, 1)] = 9.0
        exp[(2, 1)] = 10.0
        obs = to_sparse([{(0, 0): 5, (0, 1): 6, (0, 2): 7},
                         {(1, 0): 8, (1, 1): 9, (1, 2): 10}],
                        transpose=True)
        self.assertEqual((obs != exp).sum(), 0)

        # passing a list of lil_matrix
        exp = lil_matrix((2, 3))
        exp[(0, 0)] = 5
        exp[(0, 1)] = 6
        exp[(0, 2)] = 7
        exp[(1, 0)] = 8
        exp[(1, 1)] = 9
        exp[(1, 2)] = 10
        row1 = lil_matrix((1, 3))
        row1[(0, 0)] = 5
        row1[(0, 1)] = 6
        row1[(0, 2)] = 7
        row2 = lil_matrix((1, 3))
        row2[(0, 0)] = 8
        row2[(0, 1)] = 9
        row2[(0, 2)] = 10
        obs = to_sparse([row1, row2])
        self.assertEqual((obs != exp).sum(), 0)

        # test empty set
        exp = lil_matrix((0, 0))
        obs = to_sparse([])
        self.assertEqual((obs != exp).sum(), 0)

    def test_list_nparray_to_sparse(self):
        """lists of nparrays to sparse"""
        ins = [np.array([0, 2, 1, 0]), np.array([1, 0, 0, 1])]
        exp = lil_matrix((2, 4))
        exp[(0, 1)] = 2
        exp[(0, 2)] = 1
        exp[(1, 0)] = 1
        exp[(1, 3)] = 1
        obs = list_nparray_to_sparse(ins)
        self.assertEqual((obs != exp).sum(), 0)

    def test_list_sparse_to_sparse(self):
        """list of lil_matrix to sparse"""
        ins = [lil_matrix((1, 4)), lil_matrix((1, 4))]
        ins[0][0, 0] = 5
        ins[0][0, 1] = 10
        ins[1][0, 2] = 1
        ins[1][0, 3] = 2
        exp = lil_matrix((2, 4))
        exp[0, 0] = 5
        exp[0, 1] = 10
        exp[1, 2] = 1
        exp[1, 3] = 2
        obs = list_sparse_to_sparse(ins)
        self.assertEqual((obs != exp).sum(), 0)

if __name__ == '__main__':
    main()<|MERGE_RESOLUTION|>--- conflicted
+++ resolved
@@ -1372,21 +1372,6 @@
         st.norm()
         self.assertEqual(st, exp)
 
-<<<<<<< HEAD
-    def test_norm_observation_by_metadata(self):
-        """normalize observations by sample"""
-        data = to_sparse({(0, 0): 6, (0, 1): 0, (1, 0): 6, (1, 1): 1})
-        data_exp = to_sparse(
-            {(0, 0): 2., (0, 1): 0.0, (1, 0): 3.0, (1, 1): 0.5})
-        st = Table(data, ['a', 'b'], ['1', '2'],
-                   [{}, {}], [{'CopyNumber': 3}, {'CopyNumber': 2}])
-        exp = Table(data_exp, ['a', 'b'], ['1', '2'],
-                    [{}, {}], [{'CopyNumber': 3}, {'CopyNumber': 2}])
-        st.norm_observation_by_metadata('CopyNumber')
-        self.assertEqual(st, exp)
-
-=======
->>>>>>> f75b99b7
     def test_norm_sample_by_observation(self):
         """normalize sample by observation"""
         data = to_sparse({(0, 0): 0, (0, 1): 2, (1, 0): 2, (1, 1): 6})
