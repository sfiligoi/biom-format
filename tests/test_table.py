#!/usr/bin/env python

# ----------------------------------------------------------------------------
# Copyright (c) 2011-2013, The BIOM Format Development Team.
#
# Distributed under the terms of the Modified BSD License.
#
# The full license is in the file COPYING.txt, distributed with this software.
# ----------------------------------------------------------------------------

import os
from tempfile import mktemp
from unittest import TestCase, main

import numpy.testing as npt
import numpy as np
from scipy.sparse import lil_matrix, csr_matrix

from biom.exception import UnknownAxisError, UnknownIDError, TableException
from biom.util import unzip, HAVE_H5PY
from biom.table import (Table, prefer_self, index_list, dict_to_nparray,
                        list_dict_to_nparray, table_factory,
<<<<<<< HEAD
                        list_list_to_nparray, to_sparse, nparray_to_sparse,
                        list_nparray_to_sparse, list_dict_to_sparse,
                        dict_to_sparse, coo_arrays_to_sparse,
                        list_list_to_sparse, list_sparse_to_sparse)
=======
                        list_list_to_nparray, list_nparray_to_sparse,
                        to_sparse, list_dict_to_sparse,
                        dict_to_sparse, coo_arrays_to_sparse,
                        list_list_to_sparse, nparray_to_sparse,
                        list_sparse_to_sparse)
>>>>>>> af7a6f9a

if HAVE_H5PY:
    import h5py

__author__ = "Daniel McDonald"
__copyright__ = "Copyright 2011-2013, The BIOM Format Development Team"
__credits__ = ["Daniel McDonald", "Jai Ram Rideout", "Justin Kuczynski",
               "Greg Caporaso", "Jose Clemente", "Adam Robbins-Pianka",
               "Joshua Shorenstein", "Jose Antonio Navas Molina"]
__license__ = "BSD"
__url__ = "http://biom-format.org"
__maintainer__ = "Daniel McDonald"
__email__ = "daniel.mcdonald@colorado.edu"


class SupportTests(TestCase):

    def test_table_factory_sparse_nparray(self):
        """beat the table_factory sparsely to death"""
        # nparray test
        samp_ids = ['1', '2', '3', '4']
        obs_ids = ['a', 'b', 'c']
        nparray = np.array([[1, 2, 3, 4], [-1, 6, 7, 8], [9, 10, 11, 12]])
        data = nparray_to_sparse(
<<<<<<< HEAD
            array([[1, 2, 3, 4], [-1, 6, 7, 8], [9, 10, 11, 12]]))
        exp = Table(data, obs_ids, samp_ids)
        obs = table_factory(nparray, obs_ids, samp_ids)
=======
            np.array([[1, 2, 3, 4], [-1, 6, 7, 8], [9, 10, 11, 12]]))
        exp = Table(data, samp_ids, obs_ids)
        obs = table_factory(nparray, samp_ids, obs_ids)
>>>>>>> af7a6f9a
        self.assertEqual(obs, exp)

    def test_table_factory_sparse_list_nparray(self):
        """beat the table_factory sparsely to death"""
        # list of nparray test
        samp_ids = ['1', '2', '3', '4']
        obs_ids = ['a', 'b', 'c']
        list_np = [np.array([1, 2, 3, 4]), np.array([5, 6, 7, 8]),
                   np.array([9, 10, 11, 12])]
        data = list_nparray_to_sparse(list_np)
        exp = Table(data, obs_ids, samp_ids)
        obs = table_factory(list_np, samp_ids, obs_ids)
        self.assertEqual(obs, exp)

    def test_table_factory_sparse_dict(self):
        """beat the table_factory sparsely to death"""
        # dict test
        samp_ids = range(24)
        obs_ids = range(101)
        dict_input = {(0, 0): 1, (0, 10): 5, (100, 23): -3}
        d_input = np.zeros((101, 24), dtype=float)
        d_input[0, 0] = 1
        d_input[0, 10] = 5
        d_input[100, 23] = -3
        data = nparray_to_sparse(d_input)
        exp = Table(data, obs_ids, samp_ids)
        obs = table_factory(dict_input, obs_ids, samp_ids)
        self.assertEqual(obs, exp)

    def test_table_factory_sparse_list_dict(self):
        """beat the table_factory sparsely to death"""
        # list of dict test
        samp_ids = range(11)
        obs_ids = range(3)
        ld_input = np.zeros((3, 11), dtype=float)
        ld_input[0, 5] = 10
        ld_input[0, 10] = 2
        ld_input[1, 1] = 15
        ld_input[2, 3] = 7
        data = nparray_to_sparse(ld_input)
        exp = Table(data, obs_ids, samp_ids)
        list_dict = [{(0, 5): 10, (10, 10): 2}, {(0, 1): 15}, {(0, 3): 7}]
        obs = table_factory(list_dict, obs_ids, samp_ids)
        self.assertEqual(obs, exp)

    def test_table_factory_sparse_list_list(self):
        """beat the table_factory sparsely to death"""
        # list list test
        samp_ids = range(3)
        obs_ids = range(2)
        exp_data = lil_matrix((2, 3))
        exp_data[0, 1] = 5
        exp_data[1, 2] = 10
        exp = Table(exp_data, obs_ids, samp_ids)
        input_ = [[0, 1, 5], [1, 2, 10]]
        obs = table_factory(input_, obs_ids, samp_ids)
        self.assertEqual(obs, exp)

    def test_table_exception(self):
        """Make sure a TableException can be raised"""
        def f():
            raise TableException
        self.assertRaises(TableException, f)

    def test_list_list_to_nparray(self):
        """Convert [[value, value, ... value], ...] to nparray"""
        input_ = [[1, 2, 3, 4, 5], [6, 7, 8, 9, 0], [7, 6, 5, 4, 3]]
        exp = np.array(
            [[1, 2, 3, 4, 5], [6, 7, 8, 9, 0], [7, 6, 5, 4, 3]], dtype=float)
        obs = list_list_to_nparray(input_)
        npt.assert_equal(obs, exp)

    def test_dict_to_nparray(self):
        """Take a dict -> array"""
        input_ = {(0, 0): 1, (0, 10): 5, (100, 23): -3}
        exp = np.zeros((101, 24), dtype=float)
        exp[0, 0] = 1
        exp[0, 10] = 5
        exp[100, 23] = -3
        obs = dict_to_nparray(input_)
        npt.assert_equal(obs, exp)

    def test_list_dict_to_nparray(self):
        """List of dict -> nparray"""
        input_ = [{(0, 5): 10, (10, 10): 2}, {(0, 1): 15}, {(0, 3): 7}]
        exp = np.zeros((3, 11), dtype=float)
        exp[0, 5] = 10
        exp[0, 10] = 2
        exp[1, 1] = 15
        exp[2, 3] = 7
        obs = list_dict_to_nparray(input_)
        npt.assert_equal(obs, exp)

    def test_prefer_self(self):
        """prefer x"""
        exp = 1
        obs = prefer_self(1, 2)
        self.assertEqual(obs, exp)

        exp = 2
        obs = prefer_self(None, 2)
        self.assertEqual(obs, exp)

        exp = None
        obs = prefer_self(None, None)
        self.assertEqual(obs, exp)

    def test_index_list(self):
        """returns a dict for list lookups"""
        exp = {'a': 2, 'b': 0, 'c': 1}
        obs = index_list(['b', 'c', 'a'])
        self.assertEqual(obs, exp)


class TableTests(TestCase):

    def setUp(self):
        self.simple_derived = Table(
<<<<<<< HEAD
            to_sparse(array([[5, 6], [7, 8]])), [3, 4], [1, 2])
=======
            to_sparse(np.array([[5, 6], [7, 8]])), [1, 2], [3, 4])
>>>>>>> af7a6f9a
        self.vals = {(0, 0): 5, (0, 1): 6, (1, 0): 7, (1, 1): 8}
        self.st1 = Table(to_sparse(self.vals),
                         ['1', '2'], ['a', 'b'])
        self.st2 = Table(to_sparse(self.vals),
                         ['1', '2'], ['a', 'b'])
        self.vals3 = to_sparse({(0, 0): 1, (0, 1): 2, (1, 0): 3, (1, 1): 4})
        self.vals4 = to_sparse({(0, 0): 1, (0, 1): 2, (1, 0): 3, (1, 1): 4})
        self.st3 = Table(self.vals3, ['2', '3'], ['b', 'c'])
        self.st4 = Table(self.vals4, ['3', '4'],  ['c', 'd'])
        self.st_rich = Table(to_sparse(self.vals),
                             ['1', '2'], ['a', 'b'],
                             [{'barcode': 'aatt'}, {'barcode': 'ttgg'}],
                             [{'taxonomy': ['k__a', 'p__b']},
                              {'taxonomy': ['k__a', 'p__c']}])

        self.empty_st = Table(to_sparse([]), [], [])

        self.vals5 = to_sparse({(0, 1): 2, (1, 1): 4})
        self.st5 = Table(self.vals5, ['5', '6'], ['a', 'b'])

        self.vals6 = to_sparse({(0, 0): 0, (0, 1): 0, (1, 0): 0, (1, 1): 0})
        self.st6 = Table(self.vals6, ['5', '6'], ['a', 'b'])

        self.vals7 = to_sparse({(0, 0): 5, (0, 1): 7, (1, 0): 8, (1, 1): 0})
        self.st7 = Table(self.vals7, ['5', '6'], ['a', 'b'])

        self.single_sample_st = Table(
<<<<<<< HEAD
            to_sparse(array([[2.0], [0.0], [1.0]])), ['O1', 'O2', 'O3'],
            ['S1'])
        self.single_obs_st = Table(to_sparse(array([[2.0, 0.0, 1.0]])),
                                   ['01'], ['S1', 'S2', 'S3'])
=======
            to_sparse(np.array([[2.0], [0.0], [1.0]])), ['S1'],
            ['O1', 'O2', 'O3'])
        self.single_obs_st = Table(to_sparse(np.array([[2.0, 0.0, 1.0]])),
                                   ['S1', 'S2', 'S3'], ['O1'])
>>>>>>> af7a6f9a

        self.to_remove = []

        # 1 0 2
        # 3 0 4
<<<<<<< HEAD
        self.mat1 = Table(to_sparse(array([[1, 0, 2], [3, 0, 4]])),
                          ['o1', 'o2'], ['s1', 's2', 's3'])

        # Empty/null cases (i.e., 0x0, 0xn, nx0).
        ids = lambda X: ['x%d' % e for e in range(0, X)]
        self.null1 = Table(to_sparse(zeros((0, 0))), [], [])
        self.null2 = Table(to_sparse(zeros((0, 42), dtype=float)), [], ids(42))
        self.null3 = Table(to_sparse(zeros((42, 0), dtype=float)), ids(42), [])
=======
        self.mat1 = Table(to_sparse(np.array([[1, 0, 2], [3, 0, 4]])),
                          ['s1', 's2', 's3'], ['o1', 'o2'])

        # Empty/null cases (i.e., 0x0, 0xn, nx0).
        ids = lambda X: ['x%d' % e for e in range(0, X)]
        self.null1 = Table(to_sparse(np.zeros((0, 0))), [], [])
        self.null2 = Table(to_sparse(np.zeros((0, 42), dtype=float)), ids(42), [])
        self.null3 = Table(to_sparse(np.zeros((42, 0), dtype=float)), [], ids(42))
>>>>>>> af7a6f9a
        self.nulls = [self.null1, self.null2, self.null3]

        # 0 0
        # 0 0
        self.empty = Table(to_sparse(np.zeros((2, 2))), ids(2), ids(2))

        # 1 0 3
<<<<<<< HEAD
        h = array([[1.0, 0.0, 3.0]])
        self.row_vec = Table(h, ids(1), ids(3))
=======
        h = np.array([[1.0, 0.0, 3.0]])
        self.row_vec = Table(h, ids(3), ids(1))
>>>>>>> af7a6f9a

        # 1
        # 0
        # 3
<<<<<<< HEAD
        h = array([[1], [0], [3]])
        self.col_vec = Table(to_sparse(h), ids(3), ids(1))

        # 1x1
        h = array([[42]])
        self.single_ele = Table(to_sparse(h), ['b'], ['a'])
=======
        h = np.array([[1], [0], [3]])
        self.col_vec = Table(to_sparse(h), ids(1), ids(3))

        # 1x1
        h = np.array([[42]])
        self.single_ele = Table(to_sparse(h), ['a'], ['b'])
>>>>>>> af7a6f9a

        # Explicit zeros.
        self.explicit_zeros = Table(to_sparse(np.array([[0, 0, 1], [1, 0, 0],
                                                     [1, 0, 2]])),
                                    ['x', 'y', 'z'], ['a', 'b', 'c'])

    def tearDown(self):
        if self.to_remove:
            for f in self.to_remove:
                os.remove(f)

    @npt.dec.skipif(HAVE_H5PY is False, msg='H5PY is not installed')
    def test_from_hdf5(self):
        """Parse a hdf5 formatted BIOM table"""
        cwd = os.getcwd()
        if '/' in __file__:
            os.chdir(__file__.rsplit('/', 1)[0])
        t = Table.from_hdf5(h5py.File('test_data/test.biom'))
        os.chdir(cwd)

        npt.assert_equal(t.sample_ids, ('Sample1', 'Sample2', 'Sample3',
                                        'Sample4', 'Sample5', 'Sample6'))
        npt.assert_equal(t.observation_ids, ('GG_OTU_1', 'GG_OTU_2',
                                             'GG_OTU_3', 'GG_OTU_4',
                                             'GG_OTU_5'))
        exp_obs_md = ({u'taxonomy': [u'k__Bacteria',
                                     u'p__Proteobacteria',
                                     u'c__Gammaproteobacteria',
                                     u'o__Enterobacteriales',
                                     u'f__Enterobacteriaceae',
                                     u'g__Escherichia',
                                     u's__']},
                      {u'taxonomy': [u'k__Bacteria',
                                     u'p__Cyanobacteria',
                                     u'c__Nostocophycideae',
                                     u'o__Nostocales',
                                     u'f__Nostocaceae',
                                     u'g__Dolichospermum',
                                     u's__']},
                      {u'taxonomy': [u'k__Archaea',
                                     u'p__Euryarchaeota',
                                     u'c__Methanomicrobia',
                                     u'o__Methanosarcinales',
                                     u'f__Methanosarcinaceae',
                                     u'g__Methanosarcina',
                                     u's__']},
                      {u'taxonomy': [u'k__Bacteria',
                                     u'p__Firmicutes',
                                     u'c__Clostridia',
                                     u'o__Halanaerobiales',
                                     u'f__Halanaerobiaceae',
                                     u'g__Halanaerobium',
                                     u's__Halanaerobiumsaccharolyticum']},
                      {u'taxonomy': [u'k__Bacteria',
                                     u'p__Proteobacteria',
                                     u'c__Gammaproteobacteria',
                                     u'o__Enterobacteriales',
                                     u'f__Enterobacteriaceae',
                                     u'g__Escherichia',
                                     u's__']})
        self.assertEqual(t.observation_metadata, exp_obs_md)

        exp_samp_md = ({u'LinkerPrimerSequence': u'CATGCTGCCTCCCGTAGGAGT',
                        u'BarcodeSequence': u'CGCTTATCGAGA',
                        u'Description': u'human gut',
                        u'BODY_SITE': u'gut'},
                       {u'LinkerPrimerSequence': u'CATGCTGCCTCCCGTAGGAGT',
                        u'BarcodeSequence': u'CATACCAGTAGC',
                        u'Description': u'human gut',
                        u'BODY_SITE': u'gut'},
                       {u'LinkerPrimerSequence': u'CATGCTGCCTCCCGTAGGAGT',
                        u'BarcodeSequence': u'CTCTCTACCTGT',
                        u'Description': u'human gut',
                        u'BODY_SITE': u'gut'},
                       {u'LinkerPrimerSequence': u'CATGCTGCCTCCCGTAGGAGT',
                        u'BarcodeSequence': u'CTCTCGGCCTGT',
                        u'Description': u'human skin',
                        u'BODY_SITE': u'skin'},
                       {u'LinkerPrimerSequence': u'CATGCTGCCTCCCGTAGGAGT',
                        u'BarcodeSequence': u'CTCTCTACCAAT',
                        u'Description': u'human skin',
                        u'BODY_SITE': u'skin'},
                       {u'LinkerPrimerSequence': u'CATGCTGCCTCCCGTAGGAGT',
                        u'BarcodeSequence': u'CTAACTACCAAT',
                        u'Description': u'human skin',
                        u'BODY_SITE': u'skin'})
        self.assertEqual(t.sample_metadata, exp_samp_md)

        exp = [np.array([0., 0., 1., 0., 0., 0.]),
               np.array([5., 1., 0., 2., 3., 1.]),
               np.array([0., 0., 1., 4., 0., 2.]),
               np.array([2., 1., 1., 0., 0., 1.]),
               np.array([0., 1., 1., 0., 0., 0.])]
        npt.assert_equal(list(t.iter_data(axis="observation")), exp)


    @npt.dec.skipif(HAVE_H5PY is False, msg='H5PY is not installed')
    def test_to_hdf5(self):
        """Write a file"""
        fname = mktemp()
        self.to_remove.append(fname)
        h5 = h5py.File(fname, 'w')
        self.st_rich.to_hdf5(h5, 'tests')
        h5.close()

        h5 = h5py.File(fname, 'r')
        self.assertIn('observation', h5)
        self.assertIn('sample', h5)
        self.assertEqual(sorted(h5.attrs.keys()), sorted(['id', 'type',
                                                          'format-url',
                                                          'format-version',
                                                          'generated-by',
                                                          'creation-date',
                                                          'shape', 'nnz']))

        obs = Table.from_hdf5(h5)
        self.assertEqual(obs, self.st_rich)

    def test_index_invalid_input(self):
        """Correctly handles invalid input."""
        with self.assertRaises(UnknownAxisError):
            self.simple_derived.index(1, 'brofist')

    def test_index_sample(self):
        """returns the sample index"""
        self.assertEqual(0, self.simple_derived.index(1, 'sample'))
        self.assertEqual(1, self.simple_derived.index(2, 'sample'))

        with self.assertRaises(UnknownIDError):
            self.simple_derived.index(3, 'sample')

    def test_index_observation(self):
        """returns the observation index"""
        self.assertEqual(0, self.simple_derived.index(3, 'observation'))
        self.assertEqual(1, self.simple_derived.index(4, 'observation'))

        with self.assertRaises(UnknownIDError):
            self.simple_derived.index(5, 'observation')

    def test_index_ids(self):
        """Index all the ids!!!"""
        exp_samp = {1: 0, 2: 1}
        exp_obs = {3: 0, 4: 1}
        self.assertEqual(self.simple_derived._sample_index, exp_samp)
        self.assertEqual(self.simple_derived._obs_index, exp_obs)

    def test_sample_exists(self):
        """Verify samples exist!"""
        self.assertTrue(self.simple_derived.exists(1))
        self.assertTrue(self.simple_derived.exists(2))
        self.assertFalse(self.simple_derived.exists(3))

    def test_observation_exists(self):
        """Verify observation exist!"""
        self.assertTrue(self.simple_derived.exists(3, axis="observation"))
        self.assertTrue(self.simple_derived.exists(4, axis="observation"))
        self.assertFalse(self.simple_derived.exists(2, axis="observation"))

    def test_exists_invalid_axis(self):
        """Verify ValueError raised!"""
        with self.assertRaises(UnknownAxisError):
            self.simple_derived.exists(3, axis="fooz")

    def test_union_id_order(self):
        """Combine unique ids, union"""
        a = [1, 2, 3, 4]
        b = [3, 4, 5, 6, 0, 'a']
        exp = {1: 0, 2: 1, 3: 2, 4: 3, 5: 4, 6: 5, 0: 6, 'a': 7}
        obs = self.st1._union_id_order(a, b)
        self.assertEqual(obs, exp)

    def test_intersect_id_order(self):
        """Combine ids, intersection"""
        a = [1, 2, 3, 4]
        b = [3, 4, 5, 6, 0, 'a']
        exp = {3: 0, 4: 1}
        obs = self.st1._intersect_id_order(a, b)
        self.assertEqual(obs, exp)

    def test_verify_metadata(self):
        """Make sure the metadata is sane (including obs/sample ids)"""
        obs_ids = [1, 2, 3]
        obs_md = [{'a': 0}, {'b': 0}, {'c': 0}]
        samp_ids = [4, 5, 6, 7]
        samp_md = [{'d': 0}, {'e': 0}, {'f': 0}, {'g': 0}]
<<<<<<< HEAD
        d = array([[1, 2, 3, 4], [5, 6, 7, 8], [9, 10, 11, 12]])
        Table(d, obs_ids, samp_ids, samp_md, obs_md)
=======
        d = np.array([[1, 2, 3, 4], [5, 6, 7, 8], [9, 10, 11, 12]])
        Table(d, samp_ids, obs_ids, samp_md, obs_md)
>>>>>>> af7a6f9a
        # test is that no exception is raised

        obs_ids = [1, 2]
        self.assertRaises(TableException, Table, d, samp_ids, obs_ids, samp_md,
                          obs_md)

        obs_ids = [1, 2, 3]
        samp_ids = [4, 5, 6]
        self.assertRaises(TableException, Table, d, samp_ids, obs_ids, samp_md,
                          obs_md)

        samp_ids = [4, 5, 6, 7]
        obs_md = ['a', 'b']
        self.assertRaises(TableException, Table, d, samp_ids, obs_ids, samp_md,
                          obs_md)

        obs_md = ['a', 'b', 'c']
        samp_md = ['d', 'e', 'f']
        self.assertRaises(TableException, Table, d, samp_ids, obs_ids, samp_md,
                          obs_md)

        obs_md = None
        samp_md = None

        # test is that no exception is raised
        Table(d, obs_ids, samp_ids, samp_md, obs_md)

        # do not allow duplicate ids
        obs_ids = [1, 1, 3]
        samp_ids = [4, 5, 6]
        self.assertRaises(TableException, Table, d, samp_ids, obs_ids, samp_md,
                          obs_md)

        obs_ids = [1, 2, 3]
        samp_ids = [4, 4, 6]
        self.assertRaises(TableException, Table, d, samp_ids, obs_ids, samp_md,
                          obs_md)

    def test_cast_metadata(self):
        """Cast metadata objects to defaultdict to support default values"""
        obs_ids = [1, 2, 3]
        obs_md = [{'a': 1}, {'b': 2}, {'c': 3}]
        samp_ids = [4, 5, 6, 7]
        samp_md = [{'d': 1}, None, {'f': 3}, {'g': 4}]
<<<<<<< HEAD
        d = array([[1, 2, 3, 4], [5, 6, 7, 8], [9, 10, 11, 12]])
        t = Table(d, obs_ids, samp_ids, samp_md, obs_md)
=======
        d = np.array([[1, 2, 3, 4], [5, 6, 7, 8], [9, 10, 11, 12]])
        t = Table(d, samp_ids, obs_ids, samp_md, obs_md)
>>>>>>> af7a6f9a

        self.assertEqual(t.sample_metadata[0]['non existent key'], None)
        self.assertEqual(t.sample_metadata[1]['non existent key'], None)
        self.assertEqual(t.sample_metadata[2]['non existent key'], None)
        self.assertEqual(t.sample_metadata[3]['non existent key'], None)
        self.assertEqual(t.observation_metadata[0]['non existent key'], None)
        self.assertEqual(t.observation_metadata[1]['non existent key'], None)
        self.assertEqual(t.observation_metadata[2]['non existent key'], None)

<<<<<<< HEAD
    def test_add_observation_metadata_w_existing_metadata(self):
        """ add_observationMetadata functions with existing metadata """
        obs_ids = [1, 2, 3]
        obs_md = [{'a': 9}, {'a': 8}, {'a': 7}]
        samp_ids = [4, 5, 6, 7]
        samp_md = [{'d': 0}, {'e': 0}, {'f': 0}, {'g': 0}]
        d = array([[1, 2, 3, 4], [5, 6, 7, 8], [9, 10, 11, 12]])
        t = Table(d, obs_ids, samp_ids, samp_md, obs_md)
        self.assertEqual(t.observation_metadata[0]['a'], 9)
        self.assertEqual(t.observation_metadata[1]['a'], 8)
        self.assertEqual(t.observation_metadata[2]['a'], 7)
        obs_md = {1: {'taxonomy': ['A', 'B']},
                  2: {'taxonomy': ['B', 'C']},
                  3: {'taxonomy': ['E', 'D', 'F']},
                  4: {'taxonomy': ['this', 'is', 'ignored']}}
        t.add_observation_metadata(obs_md)
        self.assertEqual(t.observation_metadata[0]['a'], 9)
        self.assertEqual(t.observation_metadata[1]['a'], 8)
        self.assertEqual(t.observation_metadata[2]['a'], 7)
        self.assertEqual(t.observation_metadata[0]['taxonomy'], ['A', 'B'])
        self.assertEqual(t.observation_metadata[1]['taxonomy'], ['B', 'C'])
        self.assertEqual(t.observation_metadata[2]['taxonomy'],
                         ['E', 'D', 'F'])

    def test_add_observation_metadata_one_entry(self):
        """ add_observationMetadata functions with single md entry """
        obs_ids = [1, 2, 3]
        obs_md = {1: {'taxonomy': ['A', 'B']},
                  2: {'taxonomy': ['B', 'C']},
                  3: {'taxonomy': ['E', 'D', 'F']}}
        samp_ids = [4, 5, 6, 7]
        samp_md = [{'d': 0}, {'e': 0}, {'f': 0}, {'g': 0}]
        d = array([[1, 2, 3, 4], [5, 6, 7, 8], [9, 10, 11, 12]])
        t = Table(d, obs_ids, samp_ids, samp_md, obs_md=None)
        t.add_observation_metadata(obs_md)
        self.assertEqual(t.observation_metadata[0]['taxonomy'], ['A', 'B'])
        self.assertEqual(t.observation_metadata[1]['taxonomy'], ['B', 'C'])
        self.assertEqual(t.observation_metadata[2]['taxonomy'],
                         ['E', 'D', 'F'])

    def test_add_observation_metadata_two_entries(self):
        """ add_observationMetadata functions with more than one md entry """
=======
    def test_add_metadata_two_entries(self):
        """ add_metadata functions with more than one md entry """
>>>>>>> af7a6f9a
        obs_ids = [1, 2, 3]
        obs_md = {1: {'taxonomy': ['A', 'B'], 'other': 'h1'},
                  2: {'taxonomy': ['B', 'C'], 'other': 'h2'},
                  3: {'taxonomy': ['E', 'D', 'F'], 'other': 'h3'}}
        samp_ids = [4, 5, 6, 7]
        samp_md = [{'d': 0}, {'e': 0}, {'f': 0}, {'g': 0}]
<<<<<<< HEAD
        d = array([[1, 2, 3, 4], [5, 6, 7, 8], [9, 10, 11, 12]])
        t = Table(d, obs_ids, samp_ids, samp_md, obs_md=None)
        t.add_observation_metadata(obs_md)
=======
        d = np.array([[1, 2, 3, 4], [5, 6, 7, 8], [9, 10, 11, 12]])
        t = Table(d, samp_ids, obs_ids, samp_md, obs_md=None)
        t.add_metadata(obs_md, axis='observation')
>>>>>>> af7a6f9a
        self.assertEqual(t.observation_metadata[0]['taxonomy'], ['A', 'B'])
        self.assertEqual(t.observation_metadata[1]['taxonomy'], ['B', 'C'])
        self.assertEqual(t.observation_metadata[2]['taxonomy'],
                         ['E', 'D', 'F'])
        self.assertEqual(t.observation_metadata[0]['other'], 'h1')
        self.assertEqual(t.observation_metadata[1]['other'], 'h2')
        self.assertEqual(t.observation_metadata[2]['other'], 'h3')

        samp_md = {4: {'x': 'y', 'foo': 'bar'}, 5: {'x': 'z'}}
        t.add_metadata(samp_md, axis='sample')
        self.assertEqual(t.sample_metadata[0]['x'], 'y')
        self.assertEqual(t.sample_metadata[0]['foo'], 'bar')
        self.assertEqual(t.sample_metadata[1]['x'], 'z')

    def test_add_metadata_one_w_existing_metadata(self):
        """ add_sample_metadata functions with existing metadata """
        obs_ids = [1, 2, 3]
        obs_md = [{'a': 0}, {'b': 0}, {'c': 0}]
        samp_ids = [4, 5, 6, 7]
        samp_md = [{'Treatment': 'Control'},
                   {'Treatment': 'Fasting'},
                   {'Treatment': 'Fasting'},
                   {'Treatment': 'Control'}]
<<<<<<< HEAD
        d = array([[1, 2, 3, 4], [5, 6, 7, 8], [9, 10, 11, 12]])
        t = Table(d, obs_ids, samp_ids, samp_md, obs_md=obs_md)
=======
        d = np.array([[1, 2, 3, 4], [5, 6, 7, 8], [9, 10, 11, 12]])
        t = Table(d, samp_ids, obs_ids, samp_md, obs_md=obs_md)
>>>>>>> af7a6f9a
        self.assertEqual(t.sample_metadata[0]['Treatment'], 'Control')
        self.assertEqual(t.sample_metadata[1]['Treatment'], 'Fasting')
        self.assertEqual(t.sample_metadata[2]['Treatment'], 'Fasting')
        self.assertEqual(t.sample_metadata[3]['Treatment'], 'Control')

        samp_md = {4: {'barcode': 'TTTT'},
                   6: {'barcode': 'AAAA'},
                   5: {'barcode': 'GGGG'},
                   7: {'barcode': 'CCCC'},
                   10: {'ignore': 'me'}}
        t.add_metadata(samp_md, 'sample')
        self.assertEqual(t.sample_metadata[0]['Treatment'], 'Control')
        self.assertEqual(t.sample_metadata[1]['Treatment'], 'Fasting')
        self.assertEqual(t.sample_metadata[2]['Treatment'], 'Fasting')
        self.assertEqual(t.sample_metadata[3]['Treatment'], 'Control')
        self.assertEqual(t.sample_metadata[0]['barcode'], 'TTTT')
        self.assertEqual(t.sample_metadata[1]['barcode'], 'GGGG')
        self.assertEqual(t.sample_metadata[2]['barcode'], 'AAAA')
        self.assertEqual(t.sample_metadata[3]['barcode'], 'CCCC')

        obs_md = {1: {'foo': 'bar'}}
        t.add_metadata(obs_md, axis='observation')
        self.assertEqual(t.observation_metadata[0]['foo'], 'bar')
        self.assertEqual(t.observation_metadata[1]['foo'], None)
        self.assertEqual(t.observation_metadata[2]['foo'], None)

    def test_add_metadata_one_entry(self):
        """ add_sample_metadata functions with single md entry """
        obs_ids = [1, 2, 3]
        obs_md = [{'a': 0}, {'b': 0}, {'c': 0}]
        samp_ids = [4, 5, 6, 7]
        samp_md = {4: {'Treatment': 'Control'},
                   5: {'Treatment': 'Fasting'},
                   6: {'Treatment': 'Fasting'},
                   7: {'Treatment': 'Control'}}
<<<<<<< HEAD
        d = array([[1, 2, 3, 4], [5, 6, 7, 8], [9, 10, 11, 12]])
        t = Table(d, obs_ids, samp_ids, samp_md=None, obs_md=obs_md)
        t.add_sample_metadata(samp_md)
=======
        d = np.array([[1, 2, 3, 4], [5, 6, 7, 8], [9, 10, 11, 12]])
        t = Table(d, samp_ids, obs_ids, samp_md=None, obs_md=obs_md)
        t.add_metadata(samp_md, axis='sample')
>>>>>>> af7a6f9a
        self.assertEqual(t.sample_metadata[0]['Treatment'], 'Control')
        self.assertEqual(t.sample_metadata[1]['Treatment'], 'Fasting')
        self.assertEqual(t.sample_metadata[2]['Treatment'], 'Fasting')
        self.assertEqual(t.sample_metadata[3]['Treatment'], 'Control')

    def test_add_sample_metadata_two_entries(self):
        """ add_sample_metadata functions with more than one md entry """
        obs_ids = [1, 2, 3]
        obs_md = [{'a': 0}, {'b': 0}, {'c': 0}]
        samp_ids = [4, 5, 6, 7]
        samp_md = {4: {'Treatment': 'Control', 'D': ['A', 'A']},
                   5: {'Treatment': 'Fasting', 'D': ['A', 'B']},
                   6: {'Treatment': 'Fasting', 'D': ['A', 'C']},
                   7: {'Treatment': 'Control', 'D': ['A', 'D']}}
<<<<<<< HEAD
        d = array([[1, 2, 3, 4], [5, 6, 7, 8], [9, 10, 11, 12]])
        t = Table(d, obs_ids, samp_ids, samp_md=None, obs_md=obs_md)
        t.add_sample_metadata(samp_md)
=======
        d = np.array([[1, 2, 3, 4], [5, 6, 7, 8], [9, 10, 11, 12]])
        t = Table(d, samp_ids, obs_ids, samp_md=None, obs_md=obs_md)
        t.add_metadata(samp_md, axis='sample')
>>>>>>> af7a6f9a
        self.assertEqual(t.sample_metadata[0]['Treatment'], 'Control')
        self.assertEqual(t.sample_metadata[1]['Treatment'], 'Fasting')
        self.assertEqual(t.sample_metadata[2]['Treatment'], 'Fasting')
        self.assertEqual(t.sample_metadata[3]['Treatment'], 'Control')
        self.assertEqual(t.sample_metadata[0]['D'], ['A', 'A'])
        self.assertEqual(t.sample_metadata[1]['D'], ['A', 'B'])
        self.assertEqual(t.sample_metadata[2]['D'], ['A', 'C'])
        self.assertEqual(t.sample_metadata[3]['D'], ['A', 'D'])

    def test_get_value_by_ids(self):
        """Return the value located in the matrix by the ids"""
<<<<<<< HEAD
        t1 = Table(to_sparse(array([[5, 6], [7, 8]])), [3, 4], [1, 2])
        t2 = Table(to_sparse(array([[5, 6], [7, 8]])), ['c', 'd'], ['a', 'b'])
=======
        t1 = Table(to_sparse(np.array([[5, 6], [7, 8]])), [1, 2], [3, 4])
        t2 = Table(to_sparse(np.array([[5, 6], [7, 8]])), ['a', 'b'], ['c', 'd'])
>>>>>>> af7a6f9a

        self.assertEqual(5, t1.get_value_by_ids(3, 1))
        self.assertEqual(6, t1.get_value_by_ids(3, 2))
        self.assertEqual(7, t1.get_value_by_ids(4, 1))
        self.assertEqual(8, t1.get_value_by_ids(4, 2))
        self.assertEqual(5, t2.get_value_by_ids('c', 'a'))
        self.assertEqual(6, t2.get_value_by_ids('c', 'b'))
        self.assertEqual(7, t2.get_value_by_ids('d', 'a'))
        self.assertEqual(8, t2.get_value_by_ids('d', 'b'))

        self.assertRaises(UnknownIDError, t1.get_value_by_ids, 'a', 1)
        self.assertRaises(UnknownIDError, t2.get_value_by_ids, 0, 0)

    def test_getitem(self):
        """getitem should work as expeceted"""
        self.assertEqual(self.simple_derived[0, 0], 5)
        self.assertEqual(self.simple_derived[1, 0], 7)
        self.assertEqual(self.simple_derived[0, 1], 6)
        self.assertEqual(self.simple_derived[1, 1], 8)
        self.assertRaises(IndexError, self.simple_derived.__getitem__, [1, 2])

    def test_is_empty(self):
        """returns true if empty"""
        self.assertTrue(Table(np.array([]), [], []).is_empty())
        self.assertFalse(self.simple_derived.is_empty())

    def test_convert_vector_to_dense(self):
        """Properly converts ScipySparseMat vectors to dense numpy repr."""
        input_row = lil_matrix((1, 3))
        input_row[(0, 0)] = 1
        input_row[(0, 2)] = 3
        exp = np.array([1, 0, 3])
        obs = self.row_vec._to_dense(input_row)
        npt.assert_array_equal(obs, exp)

        input_row = lil_matrix((3, 1))
        input_row[(0, 0)] = 1
        input_row[(2, 0)] = 3
        exp = np.array([1, 0, 3])
        obs = self.row_vec._to_dense(input_row)
        npt.assert_array_equal(obs, exp)

        input_row = lil_matrix((1, 1))
        input_row[(0, 0)] = 42
        exp = np.array([42])
        obs = self.single_ele._to_dense(input_row)
        npt.assert_array_equal(obs, exp)

    def test_shape(self):
        """What kind of shape are you in?"""
        npt.assert_array_equal(self.null1.shape, (0, 0))
        npt.assert_array_equal(self.null2.shape, (0, 42))
        npt.assert_array_equal(self.null3.shape, (42, 0))
        npt.assert_array_equal(self.mat1.shape, (2, 3))
        npt.assert_array_equal(self.empty.shape, (2, 2))
        npt.assert_array_equal(self.row_vec.shape, (1, 3))
        npt.assert_array_equal(self.col_vec.shape, (3, 1))
        npt.assert_array_equal(self.single_ele.shape, (1, 1))

    def test_dtype(self):
        """What's your type?"""
        for m in self.nulls:
            self.assertEqual(m.dtype, None)

        self.assertEqual(self.empty.dtype, float)
        self.assertEqual(self.row_vec.dtype, float)

    def test_nnz(self):
        """What is your NNZ?"""
        for m in self.nulls:
            self.assertEqual(m.nnz, 0)

        self.assertEqual(self.empty.nnz, 0)
        self.assertEqual(self.single_ele.nnz, 1)
        self.assertEqual(self.mat1.nnz, 4)
        self.assertEqual(self.explicit_zeros.nnz, 4)

    def test_get_row(self):
        """Test grabbing a row from the matrix."""
        # note that we only have to test the first two elements don't have that
        # row according to the underlying scipy sparse matrix
        for i in range(0, 2):
            with self.assertRaises(IndexError):
                self.nulls[i]._get_row(0)

        exp = lil_matrix((1, 3))
        exp[(0, 0)] = 1
        exp[(0, 2)] = 2

        obs = self.mat1._get_row(0)
        self.assertEqual((obs != exp).sum(), 0)

    def test_get_col(self):
        """Test grabbing a column from the matrix."""
        # note that we only have to test the first and last element, these
        # don't have that column according to the underlying scipy sparse
        # matrix
        for i in [0, 2]:
            with self.assertRaises(IndexError):
                self.nulls[i]._get_col(0)

        exp = lil_matrix((2, 1))
        exp[(0, 0)] = 1
        exp[(1, 0)] = 3

        obs = self.mat1._get_col(0)
        self.assertEqual((obs != exp).sum(), 0)

    def test_eq(self):
        """Test whether two matrices are equal."""
        # Empty/null cases (i.e., 0x0, 0xn, nx0).
        ids = lambda X: ['x%d' % e for e in range(0, X)]
<<<<<<< HEAD
        a = Table(to_sparse(zeros((0, 0))), [], [])
        b = Table(to_sparse(zeros((0, 42), dtype=float)), [], ids(42))
        c = Table(to_sparse(zeros((42, 0), dtype=float)), ids(42), [])
        d = Table(to_sparse(zeros((2, 2))), ids(2), ids(2))
=======
        a = Table(to_sparse(np.zeros((0, 0))), [], [])
        b = Table(to_sparse(np.zeros((0, 42), dtype=float)), ids(42), [])
        c = Table(to_sparse(np.zeros((42, 0), dtype=float)), [], ids(42))
        d = Table(to_sparse(np.zeros((2, 2))), ids(2), ids(2))
>>>>>>> af7a6f9a

        self.assertTrue(self.null1 == a)
        self.assertTrue(self.null2 == b)
        self.assertTrue(self.null3 == c)
        self.assertTrue(self.empty == d)

<<<<<<< HEAD
        mat2 = Table(to_sparse(array([[1, 0, 2], [3, 0, 4]])),
                     ['o1', 'o2'], ['s1', 's2', 's3'])
=======
        mat2 = Table(to_sparse(np.array([[1, 0, 2], [3, 0, 4]])),
                     ['s1', 's2', 's3'], ['o1', 'o2'])
>>>>>>> af7a6f9a
        self.assertTrue(self.mat1 == mat2)

        # Sparse format shouldn't matter; can someone help me assess that this
        # is not needed anymore i. e. it was deprecated
        # mat2.convert('lil')
        # self.assertNotEqual(self.mat1.fmt, mat2.fmt)
        # self.assertTrue(self.mat1 == mat2)

        # Equality works in both directions.
        self.assertTrue(mat2 == self.mat1)

    def test_ne(self):
        """Test whether two matrices are not equal."""
        # Wrong type.
        self.assertTrue(self.null1 != np.array([]))

        # Wrong shape.
        ids = lambda X: ['x%d' % e for e in range(0, X)]
        d = Table(to_sparse(np.ones((1, 1))), ids(1), ids(1))
        self.assertTrue(self.null2 != self.null3)
        self.assertTrue(self.empty != d)

        # Wrong dtype.
        d = Table(to_sparse(np.zeros((2, 2))), ids(2), ids(2), type=float)
        self.assertTrue(self.empty != d)

        # Wrong size.
        wrong_size = Table(to_sparse(np.zeros((2, 2))), ids(2), ids(2))
        self.assertTrue(self.empty == wrong_size)
<<<<<<< HEAD
        wrong_size = Table(to_sparse(ones((1, 1))), ['c'], ['a'])
=======
        wrong_size = Table(to_sparse(np.ones((1, 1))), ['a'], ['c'])
>>>>>>> af7a6f9a
        self.assertTrue(self.empty != wrong_size)

        # Wrong size.
        wrong_data = self.mat1.copy()
        self.assertTrue(self.mat1 == wrong_data)
<<<<<<< HEAD
        wrong_data = Table(to_sparse(array([[42, 0, 2], [3, 0, 4]])),
                           ['o1', 'o2'], ['s1', 's2', 's3'])
=======
        wrong_data = Table(to_sparse(np.array([[42, 0, 2], [3, 0, 4]])),
                           ['s1', 's2', 's3'], ['o1', 'o2'])
>>>>>>> af7a6f9a
        self.assertTrue(self.mat1 != wrong_data)
        self.assertTrue(wrong_data != self.mat1)

    def test_getitem_2(self):
        """Test getting an element from the matrix."""
        for m in self.nulls:
            with self.assertRaises(IndexError):
                m[0, 0]

        with self.assertRaises(IndexError):
            self.empty[0]

        with self.assertRaises(IndexError):
            self.empty[:, :]

        with self.assertRaises(IndexError):
            self.empty[0:1, 0]

        with self.assertRaises(IndexError):
            self.empty[0, 0:1]

        exp = lil_matrix((2, 1))
        obs = self.empty[:, 0]
        self.assertEqual((obs != exp).sum(), 0)

        # Extracting a column.
        obs = self.mat1[:, 2]
        self.assertEqual((obs != self.mat1._get_col(2)).sum(), 0)

        # Extracting a row.
        obs = self.mat1[1, :]
        self.assertEqual((obs != self.mat1._get_row(1)).sum(), 0)

        # Extracting a single element.
        self.assertEqual(self.empty[1, 1], 0)
        self.assertEqual(self.mat1[1, 2], 4)

        with self.assertRaises(IndexError):
            self.mat1[1, 3]


class SparseTableTests(TestCase):

    def setUp(self):
        self.vals = {(0, 0): 5, (0, 1): 6, (1, 0): 7, (1, 1): 8}
        self.st1 = Table(to_sparse(self.vals),
                         ['1', '2'], ['a', 'b'])
        self.st2 = Table(to_sparse(self.vals),
                         ['1', '2'], ['a', 'b'])
        self.vals3 = to_sparse({(0, 0): 1, (0, 1): 2, (1, 0): 3, (1, 1): 4})
        self.vals4 = to_sparse({(0, 0): 1, (0, 1): 2, (1, 0): 3, (1, 1): 4})
        self.st3 = Table(self.vals3, ['2', '3'], ['b', 'c'])
        self.st4 = Table(self.vals4, ['3', '4'], ['c', 'd'])
        self._to_dict_f = lambda x: sorted(x.items())
        self.st_rich = Table(to_sparse(self.vals),
                             ['1', '2'], ['a', 'b'],
                             [{'barcode': 'aatt'}, {'barcode': 'ttgg'}],
                             [{'taxonomy': ['k__a', 'p__b']},
                              {'taxonomy': ['k__a', 'p__c']}])

        self.empty_st = Table(to_sparse([]), [], [])

        self.vals5 = to_sparse({(0, 1): 2, (1, 1): 4})
        self.st5 = Table(self.vals5, ['5', '6'], ['a', 'b'])

        self.vals6 = to_sparse({(0, 0): 0, (0, 1): 0, (1, 0): 0, (1, 1): 0})
        self.st6 = Table(self.vals6, ['5', '6'], ['a', 'b'])

        self.vals7 = to_sparse({(0, 0): 5, (0, 1): 7, (1, 0): 8, (1, 1): 0})
        self.st7 = Table(self.vals7, ['5', '6'], ['a', 'b'])

        self.single_sample_st = Table(
<<<<<<< HEAD
            to_sparse(array([[2.0], [0.0], [1.0]])),
            ['O1', 'O2', 'O3'], ['S1'])
        self.single_obs_st = Table(to_sparse(array([[2.0, 0.0, 1.0]])),
                                   ['01'], ['S1', 'S2', 'S3'])
=======
            to_sparse(np.array([[2.0], [0.0], [1.0]])), ['S1'],
            ['O1', 'O2', 'O3'])
        self.single_obs_st = Table(to_sparse(np.array([[2.0, 0.0, 1.0]])),
                                   ['S1', 'S2', 'S3'], ['O1'])
>>>>>>> af7a6f9a

    def test_sum(self):
        """Test of sum!"""
        self.assertEqual(self.st1.sum('whole'), 26)
        npt.assert_equal(self.st1.sum('sample'), np.array([12, 14]))
        npt.assert_equal(self.st1.sum('observation'), np.array([11, 15]))

        exp = np.array([3.0])
        obs = self.single_sample_st.sum('sample')
        self.assertEqual(obs, exp)

        exp = np.array([3.0])
        obs = self.single_obs_st.sum('observation')
        self.assertEqual(obs, exp)

    def test_reduce(self):
        """Reduce method"""
        f = lambda x, y: x * 2 + y
        npt.assert_equal(self.st1.reduce(f, 'sample'), np.array([17, 20]))
        npt.assert_equal(self.st1.reduce(f, 'observation'), np.array([16, 22]))

    def test_transpose(self):
        """Should transpose a sparse table"""
        obs = self.st1.transpose()

        npt.assert_equal(obs.sample_ids, self.st1.observation_ids)
        npt.assert_equal(obs.observation_ids, self.st1.sample_ids)
        npt.assert_equal(obs.sample_data('1'), self.st1.observation_data('1'))
        npt.assert_equal(obs.sample_data('2'), self.st1.observation_data('2'))
        self.assertEqual(obs.transpose(), self.st1)

        obs = self.st_rich.transpose()

        npt.assert_equal(obs.sample_ids, self.st_rich.observation_ids)
        npt.assert_equal(obs.observation_ids, self.st_rich.sample_ids)
        self.assertEqual(obs.sample_metadata,
                         self.st_rich.observation_metadata)
        self.assertEqual(obs.observation_metadata,
                         self.st_rich.sample_metadata)
        npt.assert_equal(obs.sample_data('1'),
                         self.st_rich.observation_data('1'))
        npt.assert_equal(obs.sample_data('2'),
                         self.st_rich.observation_data('2'))
        self.assertEqual(obs.transpose(), self.st_rich)

    def test_sort_order(self):
        """sorts tables by arbitrary order"""
        # sort by observations arbitrary order
        vals = {(0, 0): 7, (0, 1): 8, (1, 0): 5, (1, 1): 6}
<<<<<<< HEAD
        exp = Table(to_sparse(vals),
                    ['2', '1'], ['a', 'b'])
        obs = self.st1.sort_observation_order(['2', '1'])
=======
        exp = Table(to_sparse(vals), ['a', 'b'], ['2', '1'])
        obs = self.st1.sort_order(['2', '1'], axis='observation')
>>>>>>> af7a6f9a
        self.assertEqual(obs, exp)
        # sort by observations arbitrary order
        vals = {(0, 0): 6, (0, 1): 5,
                (1, 0): 8, (1, 1): 7}
<<<<<<< HEAD
        exp = Table(to_sparse(vals),
                    ['1', '2'], ['b', 'a'])

        obs = self.st1.sort_sample_order(['b', 'a'])
=======
        exp = Table(to_sparse(vals), ['b', 'a'], ['1', '2'])
        obs = self.st1.sort_order(['b', 'a'])
>>>>>>> af7a6f9a
        self.assertEqual(obs, exp)
        # raises an error if a invalid axis is passed
        with self.assertRaises(UnknownAxisError):
            self.st1.sort_order(['b', 'a'], axis='foo')

    def test_sort(self):
        """table sorted by a function and provided axis"""
        # sort by samples by a function
        sort_f = sorted
        data_in = nparray_to_sparse(
<<<<<<< HEAD
            array([[1, 2, 3, 8], [4, 5, 6, 9], [7, 8, 9, 11]]))
        t = Table(data_in, [2, 1, 3], ['c', 'a', 'b', 'd'])
        exp_data = nparray_to_sparse(
            array([[2, 3, 1, 8], [5, 6, 4, 9], [8, 9, 7, 11]]))
        exp = Table(exp_data, [2, 1, 3], ['a', 'b', 'c', 'd'])
        obs = t.sort_by_sample_id(sort_f=sort_f)
=======
            np.array([[1, 2, 3, 8], [4, 5, 6, 9], [7, 8, 9, 11]]))
        t = Table(data_in, ['c', 'a', 'b', 'd'], [2, 1, 3])
        exp_data = nparray_to_sparse(
            np.array([[2, 3, 1, 8], [5, 6, 4, 9], [8, 9, 7, 11]]))
        exp = Table(exp_data, ['a', 'b', 'c', 'd'], [2, 1, 3])
        obs = t.sort(sort_f=sort_f)
>>>>>>> af7a6f9a
        self.assertEqual(obs, exp)
        # sort by observation ids by a function
        sort_f = sorted
        data_in = nparray_to_sparse(
<<<<<<< HEAD
            array([[1, 2, 3, 8], [4, 5, 6, 9], [7, 8, 9, 11]]), float)
        t = Table(data_in, [2, 1, 3], ['c', 'a', 'b', 'd'])
        exp_data = nparray_to_sparse(
            array([[4, 5, 6, 9], [1, 2, 3, 8], [7, 8, 9, 11]]), float)
        exp = Table(exp_data, [1, 2, 3], ['c', 'a', 'b', 'd'])
        obs = t.sort_by_observation_id(sort_f=sort_f)
=======
            np.array([[1, 2, 3, 8], [4, 5, 6, 9], [7, 8, 9, 11]]), float)
        t = Table(data_in, ['c', 'a', 'b', 'd'], [2, 1, 3])
        exp_data = nparray_to_sparse(
            np.array([[4, 5, 6, 9], [1, 2, 3, 8], [7, 8, 9, 11]]), float)
        exp = Table(exp_data, ['c', 'a', 'b', 'd'], [1, 2, 3])
        obs = t.sort(sort_f=sort_f, axis='observation')
>>>>>>> af7a6f9a
        self.assertEqual(obs, exp)
        # raises an error if a invalid axis is passed
        with self.assertRaises(UnknownAxisError):
            t.sort(axis='foo')

    def test_eq(self):
        """sparse equality"""
        self.assertTrue(self.st1 == self.st2)
        self.st1.observation_ids = np.array(["1", "2", "3"], dtype=object)
        self.assertFalse(self.st1 == self.st2)

        self.st1.observation_ids = self.st2.observation_ids
        self.st1._data = nparray_to_sparse(np.array([[1, 2], [10, 20]]))
        self.assertFalse(self.st1 == self.st2)

    def test_data_equality(self):
        """check equality between tables"""
        self.assertTrue(self.st1._data_equality(self.st2._data))
        self.assertTrue(self.st1._data_equality(self.st1._data))
        self.assertFalse(self.st1._data_equality(self.st3._data))

    def test_nonzero(self):
        """Return a list of nonzero positions"""
        data = {(0, 0): 5, (0, 1): 6, (0, 2): 0, (0, 3): 3,
                (1, 0): 0, (1, 1): 7, (1, 2): 0, (1, 3): 8,
                (2, 0): 1, (2, 1): -1, (2, 2): 0, (2, 3): 0}
        st = Table(to_sparse(data), ['1', '2', '3'], ['a', 'b', 'c', 'd'])
        exp = [('1', 'a'), ('1', 'b'), ('1', 'd'), ('2', 'b'), ('2', 'd'),
               ('3', 'a'), ('3', 'b')]
        obs = list(st.nonzero())
        self.assertEqual(obs, exp)

    def test_nonzero_counts(self):
        """Returns nonzero counts over an axis"""
        data = {(0, 0): 5, (0, 1): 6, (0, 2): 0, (0, 3): 3,
                (1, 0): 0, (1, 1): 7, (1, 2): 0, (1, 3): 8,
                (2, 0): 1, (2, 1): -1, (2, 2): 0, (2, 3): 0}
        st = Table(to_sparse(data), ['1', '2', '3'], ['a', 'b', 'c', 'd'])

        exp_samp = np.array([6, 12, 0, 11])
        exp_obs = np.array([14, 15, 0])
        exp_whole = np.array([29])

        obs_samp = st.nonzero_counts('sample')
        obs_obs = st.nonzero_counts('observation')
        obs_whole = st.nonzero_counts('whole')

        npt.assert_equal(obs_samp, exp_samp)
        npt.assert_equal(obs_obs, exp_obs)
        npt.assert_equal(obs_whole, exp_whole)

    def test_nonzero_counts_binary(self):
        """Returns nonzero counts over an axis"""
        data = {(0, 0): 5, (0, 1): 6, (0, 2): 0, (0, 3): 3,
                (1, 0): 0, (1, 1): 7, (1, 2): 0, (1, 3): 8,
                (2, 0): 1, (2, 1): -1, (2, 2): 0, (2, 3): 0}
        st = Table(to_sparse(data), ['1', '2', '3'], ['a', 'b', 'c', 'd'])

        exp_samp = np.array([2, 3, 0, 2])
        exp_obs = np.array([3, 2, 2])
        exp_whole = np.array([7])

        obs_samp = st.nonzero_counts('sample', binary=True)
        obs_obs = st.nonzero_counts('observation', binary=True)
        obs_whole = st.nonzero_counts('whole', binary=True)

        npt.assert_equal(obs_samp, exp_samp)
        npt.assert_equal(obs_obs, exp_obs)
        npt.assert_equal(obs_whole, exp_whole)

    def test_merge(self):
        """Merge two tables"""
        u = 'union'
        i = 'intersection'

        # test 1
        data = to_sparse({(0, 0): 10, (0, 1): 12, (1, 0): 14, (1, 1): 16})
        exp = Table(data, ['1', '2'], ['a', 'b'])
        obs = self.st1.merge(self.st1, sample=u, observation=u)
        self.assertEqual(obs, exp)

        # test 2
        data = to_sparse(
            {(0, 0): 5, (0, 1): 6, (0, 2): 0, (1, 0): 7, (1, 1): 9, (1, 2): 2,
             (2, 0): 0, (2, 1): 3, (2, 2): 4})
        exp = Table(data, ['1', '2', '3'], ['a', 'b', 'c'])
        obs = self.st1.merge(self.st3, sample=u, observation=u)
        self.assertEqual(obs, exp)

        # test 3
        data = to_sparse({(0, 0): 5, (0, 1): 6, (0, 2): 0, (0, 3): 0,
                          (1, 0): 7, (1, 1): 8, (1, 2): 0, (1, 3): 0,
                          (2, 0): 0, (2, 1): 0, (2, 2): 1, (2, 3): 2,
                          (3, 0): 0, (3, 1): 0, (3, 2): 3, (3, 3): 4})
        exp = Table(data, ['1', '2', '3', '4'], ['a', 'b', 'c', 'd'])
        obs = self.st1.merge(self.st4, sample=u, observation=u)
        self.assertEqual(obs, exp)

        # test 4
        data = to_sparse({(0, 0): 10, (0, 1): 12, (1, 0): 14, (1, 1): 16})
        exp = Table(data, ['1', '2'], ['a', 'b'])
        obs = self.st1.merge(self.st1, sample=i, observation=i)
        self.assertEqual(obs, exp)

        # test 5
        exp = Table(to_sparse({(0, 0): 9}), ['2'], ['b'])
        obs = self.st1.merge(self.st3, sample=i, observation=i)
        self.assertEqual(obs, exp)

        # test 6
        self.assertRaises(TableException, self.st1.merge, self.st4, i, i)

        # test 7
        data = to_sparse({(0, 0): 10, (0, 1): 12, (1, 0): 14, (1, 1): 16})
        exp = Table(data, ['1', '2'], ['a', 'b'])
        obs = self.st1.merge(self.st1, sample=i, observation=u)
        self.assertEqual(obs, exp)

        # test 8
        data = to_sparse({(0, 0): 6, (1, 0): 9, (2, 0): 3})
        exp = Table(data, ['1', '2', '3'], ['b'])
        obs = self.st1.merge(self.st3, sample=i, observation=u)
        self.assertEqual(obs, exp)

        # test 9
        self.assertRaises(TableException, self.st1.merge, self.st4, i, u)

        # test 10
        data = to_sparse({(0, 0): 10, (0, 1): 12, (1, 0): 14, (1, 1): 16})
        exp = Table(data, ['1', '2'], ['a', 'b'])
        obs = self.st1.merge(self.st1, sample=u, observation=i)
        self.assertEqual(obs, exp)

        # test 11
        data = to_sparse({(0, 0): 7, (0, 1): 9, (0, 2): 2})
        exp = Table(data, ['2'], ['a', 'b', 'c'])
        obs = self.st1.merge(self.st3, sample=u, observation=i)
        self.assertEqual(obs, exp)

        # test 12
        self.assertRaises(TableException, self.st1.merge, self.st4, u, i)

    def test_sample_data(self):
        """tested in derived class"""
        exp = np.array([5, 7])
        obs = self.st1.sample_data('a')
        npt.assert_equal(obs, exp)
        self.assertRaises(UnknownIDError, self.st1.sample_data, 'asdasd')

    def test_observation_data(self):
        """tested in derived class"""
        exp = np.array([5, 6])
        obs = self.st1.observation_data('1')
        npt.assert_equal(obs, exp)
        self.assertRaises(UnknownIDError, self.st1.observation_data, 'asdsad')

    def test_delimited_self(self):
        """Print out self in a delimited form"""
        exp = '\n'.join(
            ["# Constructed from biom file",
             "#OTU ID\ta\tb",
             "1\t5.0\t6.0",
             "2\t7.0\t8.0"])
        obs = self.st1.delimited_self()
        self.assertEqual(obs, exp)

        # Test observation_column_name.
        exp = '\n'.join(
            ["# Constructed from biom file",
             "Taxon\ta\tb",
             "1\t5.0\t6.0",
             "2\t7.0\t8.0"])
        obs = self.st1.delimited_self(observation_column_name='Taxon')
        self.assertEqual(obs, exp)

    def test_conv_to_self_type(self):
        """Should convert other to sparse type"""
        exp = lil_matrix((2, 2))
        exp[(0, 0)] = 5
        exp[(0, 1)] = 6
        exp[(1, 0)] = 7
        exp[(1, 1)] = 8
        obs = self.st1._conv_to_self_type(self.vals)
        self.assertEqual((obs != exp).sum(), 0)

        exp = lil_matrix((2, 2))
        exp[(0, 0)] = 5
        exp[(0, 1)] = 7
        exp[(1, 0)] = 6
        exp[(1, 1)] = 8
        obs = self.st1._conv_to_self_type(self.vals, transpose=True)
        self.assertEqual((obs != exp).sum(), 0)

        # passing a single vector
        exp = lil_matrix((1, 3))
        exp[(0, 0)] = 2
        exp[(0, 1)] = 0
        exp[(0, 2)] = 3
        obs = self.st1._conv_to_self_type(np.array([2, 0, 3]))
        self.assertEqual((obs != exp).sum(), 0)

        # passing a list of dicts
        exp = lil_matrix((2, 3))
        exp[(0, 0)] = 5
        exp[(0, 1)] = 6
        exp[(0, 2)] = 7
        exp[(1, 0)] = 8
        exp[(1, 1)] = 9
        exp[(1, 2)] = 10
        obs = self.st1._conv_to_self_type([{(0, 0): 5, (0, 1): 6, (0, 2): 7},
                                           {(1, 0): 8, (1, 1): 9, (1, 2): 10}])
        self.assertEqual((obs != exp).sum(), 0)

    def test_to_dense(self):
        """Should convert a self styled vector to numpy type"""
        input_row = lil_matrix((1, 3))
        input_row[(0, 0)] = 10
        exp = np.array([10.0, 0, 0])
        obs = self.st1._to_dense(input_row)
        npt.assert_equal(obs, exp)

        input_col = lil_matrix((3, 1))
        input_col[(0, 0)] = 12
        exp = np.array([12.0, 0, 0])
        obs = self.st1._to_dense(input_col)
        npt.assert_equal(obs, exp)

        # 1x1
        input_vec = lil_matrix((1, 1))
        input_vec[(0, 0)] = 42
        exp = np.array([42.0])
        obs = self.st1._to_dense(input_vec)
        npt.assert_equal(obs, exp)

    def test_iter(self):
        """Should iterate over samples"""
        exp = [(np.array([5, 7]), 'a', None), (np.array([6, 8]), 'b', None)]
        obs = list(self.st1)
        npt.assert_equal(obs, exp)

    def test_iter_obs(self):
        """Iterate over observations of sparse matrix"""
        r1 = lil_matrix((1, 2))
        r2 = lil_matrix((1, 2))
        r1[(0, 0)] = 5
        r1[(0, 1)] = 6
        r2[(0, 0)] = 7
        r2[(0, 1)] = 8

        exp = [r1.tocsr(), r2.tocsr()]
        obs = list(self.st1._iter_obs())

        for o, e in zip(obs, exp):
            self.assertEqual((o != e).sum(), 0)

    def test_iter_samp(self):
        """Iterate over samples of sparse matrix"""
        c1 = lil_matrix((1, 2))
        c2 = lil_matrix((1, 2))
        c1[(0, 0)] = 5
        c1[(0, 1)] = 7
        c2[(0, 0)] = 6
        c2[(0, 1)] = 8

        exp = [c1.tocsc(), c2.tocsc()]
        obs = list(self.st1._iter_samp())

        for o, e in zip(obs, exp):
            self.assertEqual((o != e).sum(), 0)

    def test_iter_samples(self):
        """Iterates samples"""
        gen = self.st1.iter()
        exp = [(np.array([5, 7]), 'a', None), (np.array([6, 8]), 'b', None)]
        obs = list(gen)
        npt.assert_equal(obs, exp)

        gen = self.st_rich.iter()
        exp = [(np.array([5, 7]), 'a', {'barcode': 'aatt'}),
               (np.array([6, 8]), 'b', {'barcode': 'ttgg'})]
        obs = list(gen)
        npt.assert_equal(obs, exp)

        # [[1,2,3],[1,0,2]] isn't yielding column 2 correctly
        vals = {(0, 0): 5, (0, 1): 6, (1, 1): 8}
<<<<<<< HEAD
        st = Table(to_sparse(vals), ['1', '2'], ['a', 'b'])
        gen = st.iter_samples()
        exp = [(array([5, 0]), 'a', None), (array([6, 8]), 'b', None)]
=======
        st = Table(to_sparse(vals), ['a', 'b'], ['1', '2'])
        gen = st.iter()
        exp = [(np.array([5, 0]), 'a', None), (np.array([6, 8]), 'b', None)]
>>>>>>> af7a6f9a
        obs = list(gen)
        npt.assert_equal(obs, exp)

    def test_iter_observations(self):
        """Iterates observations"""
        gen = self.st1.iter(axis='observation')
        exp = [(np.array([5, 6]), '1', None), (np.array([7, 8]), '2', None)]
        obs = list(gen)
        npt.assert_equal(obs, exp)

        gen = self.st_rich.iter(axis='observation')
        exp = [(np.array([5, 6]), '1', {'taxonomy': ['k__a', 'p__b']}),
               (np.array([7, 8]), '2', {'taxonomy': ['k__a', 'p__c']})]
        obs = list(gen)
        npt.assert_equal(obs, exp)

    def test_iter_sample_data(self):
        """Iterates data by samples"""
        gen = self.st1.iter_data()
        exp = [np.array([5, 7]), np.array([6, 8])]
        obs = list(gen)
        npt.assert_equal(obs, exp)

        gen = self.st_rich.iter_data()
        exp = [np.array([5, 7]), np.array([6, 8])]
        obs = list(gen)
        npt.assert_equal(obs, exp)

        # [[1,2,3],[1,0,2]] isn't yielding column 2 correctly
        vals = {(0, 0): 5, (0, 1): 6, (1, 1): 8}
<<<<<<< HEAD
        st = Table(to_sparse(vals), ['1', '2'], ['a', 'b'])
        gen = st.iter_sample_data()
        exp = [array([5, 0]), array([6, 8])]
=======
        st = Table(to_sparse(vals), ['a', 'b'], ['1', '2'])
        gen = st.iter_data()
        exp = [np.array([5, 0]), np.array([6, 8])]
>>>>>>> af7a6f9a
        obs = list(gen)
        npt.assert_equal(obs, exp)

    def test_iter_sample_data_single_obs(self):
        """Iterates data by samples with a single observation."""
        exp = [np.array([2.0]), np.array([0.0]), np.array([1.0])]
        obs = list(self.single_obs_st.iter_data())
        # We test this way to make sure the observed value is a single element
        # array instead of a numpy scalar.
        for o, e in zip(obs, exp):
            self.assertEqual(o, e)

    def test_iter_observation_data(self):
        """Iterates data by observations"""
        gen = self.st1.iter_data(axis="observation")
        exp = [np.array([5, 6]), np.array([7, 8])]
        obs = list(gen)
        npt.assert_equal(obs, exp)

        gen = self.st_rich.iter_data(axis="observation")
        exp = [np.array([5, 6]), np.array([7, 8])]
        obs = list(gen)
        npt.assert_equal(obs, exp)

    def test_iter_observation_data_single_sample(self):
        """Iterates data by observations from a single sample."""
        exp = [np.array([2.0]), np.array([0.0]), np.array([1.0])]
        obs = list(self.single_sample_st.iter_data(axis="observation"))
        for o, e in zip(obs, exp):
            self.assertEqual(o, e)

    def test_filter_sample_id(self):
        f = lambda id_, md: id_ == 'a'

<<<<<<< HEAD
        val_sd = to_sparse({(0, 0): 5, (1, 0): 7})
        exp_value = Table(val_sd, ['1', '2'], ['a'],
                          [{'barcode': 'aatt'}],
                          [{'taxonomy': ['k__a', 'p__b']},
                           {'taxonomy': ['k__a', 'p__c']}])
        id_sd = to_sparse({(0, 0): 5, (1, 0): 7})
        exp_id = Table(id_sd, ['1', '2'], ['a'],
                       [{'barcode': 'aatt'}],
                       [{'taxonomy': ['k__a', 'p__b']},
                        {'taxonomy': ['k__a', 'p__c']}])
        md_sd = to_sparse({(0, 0): 6, (1, 0): 8})
        exp_md = Table(md_sd, ['1', '2'], ['b'],
                       [{'barcode': 'ttgg'}], [{'taxonomy': ['k__a', 'p__b']},
                                               {'taxonomy': ['k__a', 'p__c']}])

        obs_value = self.st_rich.filter_samples(f_value)
        obs_id = self.st_rich.filter_samples(f_id)
        obs_md = self.st_rich.filter_samples(f_md)

        self.assertEqual(obs_value, exp_value)
        self.assertEqual(obs_id, exp_id)
        self.assertEqual(obs_md, exp_md)

        inv_sd = to_sparse({(0, 0): 6, (1, 0): 8})
        exp_inv = Table(inv_sd, ['1', '2'], ['b'],
                        [{'barcode': 'ttgg'}],
                        [{'taxonomy': ['k__a', 'p__b']},
                         {'taxonomy': ['k__a', 'p__c']}])
        obs_inv = self.st_rich.filter_samples(f_value, invert=True)
        self.assertEqual(obs_inv, exp_inv)
        self.assertRaises(TableException, self.st_rich.filter_samples,
                          lambda x, y, z: False)

    def test_filter_observations(self):
        """Filters observations by arbitrary function"""
        f_value = lambda v, id_, md: (v <= 5).any()
        f_id = lambda v, id_, md: id_ == '1'
        f_md = lambda v, id_, md: md['taxonomy'][1] == 'p__c'

        val_sd = to_sparse({(0, 0): 5, (0, 1): 6})
        exp_value = Table(val_sd, ['1'], ['a', 'b'],
                          [{'barcode': 'aatt'}, {'barcode': 'ttgg'}],
                          [{'taxonomy': ['k__a', 'p__b']}])
        id_sd = to_sparse({(0, 0): 5, (0, 1): 6})
        exp_id = Table(id_sd, ['1'], ['a', 'b'],
                       [{'barcode': 'aatt'}, {'barcode': 'ttgg'}],
                       [{'taxonomy': ['k__a', 'p__b']}])
        md_sd = to_sparse({(0, 0): 7, (0, 1): 8})
        exp_md = Table(md_sd, ['2'], ['a', 'b'],
                       [{'barcode': 'aatt'}, {'barcode': 'ttgg'}],
                       [{'taxonomy': ['k__a', 'p__c']}])

        obs_value = self.st_rich.filter_observations(f_value)
        obs_id = self.st_rich.filter_observations(f_id)
        obs_md = self.st_rich.filter_observations(f_md)

        self.assertEqual(obs_value, exp_value)
        self.assertEqual(obs_id, exp_id)
        self.assertEqual(obs_md, exp_md)

        inv_sd = to_sparse({(0, 0): 7, (0, 1): 8})
        exp_inv = Table(inv_sd, ['2'], ['a', 'b'],
                        [{'barcode': 'aatt'}, {'barcode': 'ttgg'}],
                        [{'taxonomy': ['k__a', 'p__c']}])
        obs_inv = self.st_rich.filter_observations(f_value, invert=True)
        self.assertEqual(obs_inv, exp_inv)
        self.assertRaises(TableException, self.st_rich.filter_observations,
                          lambda x, y, z: False)

    def test_transform_observations(self):
        """Transform observations by arbitrary function"""
        def transform_f(v, id, md):
            return where(v >= 7, 1, 0)
        sp_sd = to_sparse({(0, 0): 0, (0, 1): 0, (1, 0): 1, (1, 1): 1})
        exp = Table(sp_sd, ['1', '2'], ['a', 'b'])
        obs = self.st1.transform_observations(transform_f)
=======
        values = csr_matrix(np.array([[5.],
                                      [7.]]))
        exp_table = Table(values, ['a'], ['1', '2'],
                          [{'barcode': 'aatt'}],
                          [{'taxonomy': ['k__a', 'p__b']},
                           {'taxonomy': ['k__a', 'p__c']}])

        table = self.st_rich
        table.filter(f, 'sample')
        self.assertEqual(table, exp_table)

    def test_filter_sample_metadata(self):
        f = lambda id_, md: md['barcode'] == 'ttgg'
        values = csr_matrix(np.array([[6.],
                                      [8.]]))
        exp_table = Table(values, ['b'], ['1', '2'],
                          [{'barcode': 'ttgg'}],
                          [{'taxonomy': ['k__a', 'p__b']},
                           {'taxonomy': ['k__a', 'p__c']}])
        table = self.st_rich
        table.filter(f, 'sample')
        self.assertEqual(table, exp_table)

    def test_filter_sample_invert(self):
        f = lambda id_, md: md['barcode'] == 'aatt'
        values = csr_matrix(np.array([[6.],
                                      [8.]]))
        exp_table = Table(values, ['b'], ['1', '2'],
                          [{'barcode': 'ttgg'}],
                          [{'taxonomy': ['k__a', 'p__b']},
                           {'taxonomy': ['k__a', 'p__c']}])
        table = self.st_rich
        table.filter(f, 'sample', invert=True)
        self.assertEqual(table, exp_table)

    def test_filter_sample_remove_everything(self):
        self.assertRaises(TableException,
                          lambda: self.st_rich.filter(lambda id_, md: False,
                                                      'sample'))

    def test_filter_observations_id(self):
        f = lambda id_, md: id_ == '1'
        values = csr_matrix(np.array([[5., 6.]]))
        exp_table = Table(values, ['a', 'b'], ['1'],
                          [{'barcode': 'aatt'}, {'barcode': 'ttgg'}],
                          [{'taxonomy': ['k__a', 'p__b']}])
        table = self.st_rich
        table.filter(f, 'observation')
        self.assertEqual(table, exp_table)

    def test_filter_observations_metadata(self):
        f = lambda id_, md: md['taxonomy'][1] == 'p__c'
        values = csr_matrix(np.array([[7., 8.]]))
        exp_table = Table(values, ['a', 'b'], ['2'],
                          [{'barcode': 'aatt'}, {'barcode': 'ttgg'}],
                          [{'taxonomy': ['k__a', 'p__c']}])
        table = self.st_rich
        table.filter(f, 'observation')
        self.assertEqual(table, exp_table)

    def test_filter_observations_invert(self):
        f = lambda id_, md: md['taxonomy'][1] == 'p__c'
        values = csr_matrix(np.array([[5., 6.]]))
        exp_table = Table(values, ['a', 'b'], ['1'],
                          [{'barcode': 'aatt'}, {'barcode': 'ttgg'}],
                          [{'taxonomy': ['k__a', 'p__b']}])
        table = self.st_rich
        table.filter(f, 'observation', invert=True)
        self.assertEqual(table, exp_table)

    def test_filter_observations_remove_everything(self):
        self.assertRaises(TableException,
                          lambda: self.st_rich.filter(lambda id_, md: False,
                                                      'observation'))

    def test_transform(self):
        """Transform axis by arbitrary function"""
        # Transform observations by arbitrary function
        def obs_transform_f(v, id, md):
            return np.where(v >= 7, 1, 0)
        sp_sd = to_sparse({(0, 0): 0, (0, 1): 0, (1, 0): 1, (1, 1): 1})
        exp = Table(sp_sd, ['a', 'b'], ['1', '2'])
        obs = self.st1.transform(obs_transform_f, axis='observation')
>>>>>>> af7a6f9a
        self.assertEqual(obs, exp)

        # """Transform samples by arbitrary function"""
        def sample_transform_f(v, id, md):
            return np.where(v >= 6, 1, 0)
        sp_sd = to_sparse({(0, 0): 0, (0, 1): 1, (1, 0): 1, (1, 1): 1})
<<<<<<< HEAD
        exp = Table(sp_sd, ['1', '2'], ['a', 'b'])
        obs = self.st1.transform_samples(transform_f)
=======
        exp = Table(sp_sd, ['a', 'b'], ['1', '2'])
        obs = self.st1.transform(sample_transform_f)
>>>>>>> af7a6f9a
        self.assertEqual(obs, exp)

        # Raises UnknownAxisError if a invalid axis is passed
        with self.assertRaises(UnknownAxisError):
            self.st1.transform(sample_transform_f, axis='foo')

    def test_norm_observation_by_sample(self):
        """normalize observations by sample"""
        data = to_sparse({(0, 0): 2, (0, 1): 0, (1, 0): 6, (1, 1): 1})
        data_exp = to_sparse(
            {(0, 0): 0.25, (0, 1): 0.0, (1, 0): 0.75, (1, 1): 1.0})
<<<<<<< HEAD
        st = Table(data, ['1', '2'], ['a', 'b'])
        exp = Table(data_exp, ['1', '2'], ['a', 'b'])
        obs = st.norm_observation_by_sample()
=======
        st = Table(data, ['a', 'b'], ['1', '2'])
        exp = Table(data_exp, ['a', 'b'], ['1', '2'])
        obs = st.norm()
>>>>>>> af7a6f9a
        self.assertEqual(obs, exp)

    def test_norm_observation_by_metadata(self):
        """normalize observations by sample"""
        data = to_sparse({(0, 0): 6, (0, 1): 0, (1, 0): 6, (1, 1): 1})
        data_exp = to_sparse(
            {(0, 0): 2., (0, 1): 0.0, (1, 0): 3.0, (1, 1): 0.5})
        st = Table(data, ['1', '2'], ['a', 'b'],
                   [{}, {}], [{'CopyNumber': 3}, {'CopyNumber': 2}])
        exp = Table(data_exp, ['1', '2'], ['a', 'b'],
                    [{}, {}], [{'CopyNumber': 3}, {'CopyNumber': 2}])
        obs = st.norm_observation_by_metadata('CopyNumber')
        self.assertEqual(obs, exp)

    def test_norm_sample_by_observation(self):
        """normalize sample by observation"""
        data = to_sparse({(0, 0): 0, (0, 1): 2, (1, 0): 2, (1, 1): 6})
        data_exp = to_sparse(
            {(0, 0): 0.0, (0, 1): 1.0, (1, 0): 0.25, (1, 1): 0.75})
<<<<<<< HEAD
        st = Table(data, ['1', '2'], ['a', 'b'])
        exp = Table(data_exp, ['1', '2'], ['a', 'b'])
        obs = st.norm_sample_by_observation()
=======
        st = Table(data, ['a', 'b'], ['1', '2'])
        exp = Table(data_exp, ['a', 'b'], ['1', '2'])
        obs = st.norm(axis='observation')
>>>>>>> af7a6f9a
        self.assertEqual(obs, exp)

    def test_bin_samples_by_metadata(self):
        """Yield tables binned by sample metadata"""
        f = lambda id_, md: md['age']
        obs_ids = ['a', 'b', 'c', 'd']
        samp_ids = ['1', '2', '3', '4']
        data = {(0, 0): 1, (0, 1): 2, (0, 2): 3, (0, 3): 4,
                (1, 0): 5, (1, 1): 6, (1, 2): 7, (1, 3): 8,
                (2, 0): 8, (2, 1): 9, (2, 2): 10, (2, 3): 11,
                (3, 0): 12, (3, 1): 13, (3, 2): 14, (3, 3): 15}
        obs_md = [{}, {}, {}, {}]
        samp_md = [{'age': 2, 'foo': 10}, {'age': 4}, {'age': 2, 'bar': 5}, {}]
<<<<<<< HEAD
        t = Table(to_sparse(data), obs_ids, samp_ids, samp_md, obs_md)
        obs_bins, obs_tables = unzip(t.bin_samples_by_metadata(f))
=======
        t = Table(to_sparse(data), samp_ids, obs_ids, samp_md, obs_md)
        obs_bins, obs_tables = unzip(t.partition(f))
>>>>>>> af7a6f9a

        exp_bins = (2, 4, None)
        exp1_data = to_sparse(
            {(0, 0): 1, (0, 1): 3, (1, 0): 5, (1, 1): 7, (2, 0): 8,
             (2, 1): 10, (3, 0): 12, (3, 1): 14})
        exp1_obs_ids = ['a', 'b', 'c', 'd']
        exp1_samp_ids = ['1', '3']
        exp1_obs_md = [{}, {}, {}, {}]
        exp1_samp_md = [{'age': 2, 'foo': 10}, {'age': 2, 'bar': 5}]
        exp1 = Table(exp1_data, exp1_obs_ids, exp1_samp_ids, exp1_samp_md,
                     exp1_obs_md)
        exp2_data = to_sparse({(0, 0): 2, (1, 0): 6, (2, 0): 9, (3, 0): 13})
        exp2_obs_ids = ['a', 'b', 'c', 'd']
        exp2_samp_ids = ['2']
        exp2_obs_md = [{}, {}, {}, {}]
        exp2_samp_md = [{'age': 4}]
        exp2 = Table(exp2_data, exp2_obs_ids, exp2_samp_ids, exp2_samp_md,
                     exp2_obs_md)
        exp3_data = to_sparse({(0, 0): 4, (1, 0): 8, (2, 0): 11, (3, 0): 15})
        exp3_obs_ids = ['a', 'b', 'c', 'd']
        exp3_samp_ids = ['4']
        exp3_obs_md = [{}, {}, {}, {}]
        exp3_samp_md = [{'age': None}]
        exp3 = Table(exp3_data, exp3_obs_ids, exp3_samp_ids, exp3_samp_md,
                     exp3_obs_md)
        exp_tables = (exp1, exp2, exp3)

        exp1_idx = obs_bins.index(exp_bins[0])
        exp2_idx = obs_bins.index(exp_bins[1])
        exp3_idx = obs_bins.index(exp_bins[2])
        obs_sort = (obs_bins[exp1_idx], obs_bins[exp2_idx], obs_bins[exp3_idx])
        self.assertEqual(obs_sort, exp_bins)
        obs_sort = (obs_tables[exp1_idx], obs_tables[exp2_idx],
                    obs_tables[exp3_idx])

        self.assertEqual(obs_sort, exp_tables)

        # We should get the same table type back.
        exp_types = (Table, Table, Table)
        obs_sort = (type(obs_tables[exp1_idx]), type(obs_tables[exp2_idx]),
                    type(obs_tables[exp3_idx]))
        self.assertEqual(obs_sort, exp_types)

        # Test passing a different constructor. We should get the same data
        # equality, but different table types.
        obs_bins, obs_tables = unzip(t.partition(f))

        obs_sort = (obs_bins[exp1_idx], obs_bins[exp2_idx], obs_bins[exp3_idx])
        self.assertEqual(obs_sort, exp_bins)
        obs_sort = (obs_tables[exp1_idx], obs_tables[exp2_idx],
                    obs_tables[exp3_idx])
        self.assertEqual(obs_sort, exp_tables)
        exp_types = (Table, Table, Table)
        obs_sort = (type(obs_tables[exp1_idx]), type(obs_tables[exp2_idx]),
                    type(obs_tables[exp3_idx]))
        self.assertEqual(obs_sort, exp_types)

    def test_bin_observations_by_metadata(self):
        """Yield tables binned by observation metadata"""
        def make_level_f(level):
            def f(id_, metadata):
                return metadata['taxonomy'][:level]
            return f

        func_king = make_level_f(1)
        func_phy = make_level_f(2)

        obs_ids = ['a', 'b', 'c']
        samp_ids = [1, 2, 3]
        data = to_sparse({(0, 0): 1, (0, 1): 2, (0, 2): 3,
                          (1, 0): 4, (1, 1): 5, (1, 2): 6,
                          (2, 0): 7, (2, 1): 8, (2, 2): 9})
        obs_md = [{"taxonomy": ['k__a', 'p__b', 'c__c']},
                  {"taxonomy": ['k__a', 'p__b', 'c__d']},
                  {"taxonomy": ['k__a', 'p__c', 'c__e']}]
        t = Table(data, obs_ids, samp_ids, observation_metadata=obs_md)

        exp_king_obs_ids = ['a', 'b', 'c']
        exp_king_samp_ids = [1, 2, 3]
        exp_king_obs_md = [{"taxonomy": ['k__a', 'p__b', 'c__c']},
                           {"taxonomy": ['k__a', 'p__b', 'c__d']},
                           {"taxonomy": ['k__a', 'p__c', 'c__e']}]
        exp_king = Table(data, exp_king_obs_ids, exp_king_samp_ids,
                         observation_metadata=exp_king_obs_md)
        obs_bins, obs_king = unzip(t.partition(func_king, axis='observation'))

        self.assertEqual(obs_king, [exp_king])
        self.assertEqual(obs_bins, [tuple(['k__a'])])
        self.assertEqual(type(obs_king[0]), type(exp_king))

        obs_bins, obs_king = unzip(t.partition(func_king, axis='observation'))
        self.assertEqual(obs_king, [exp_king])
        self.assertEqual(obs_bins, [tuple(['k__a'])])
        self.assertEqual(type(obs_king[0]), Table)

        exp_phy1_obs_ids = ['a', 'b']
        exp_phy1_samp_ids = [1, 2, 3]
        exp_phy1_data = np.array([[1, 2, 3], [4, 5, 6]])
        exp_phy1_data = to_sparse({(0, 0): 1, (0, 1): 2, (0, 2): 3,
                                   (1, 0): 4, (1, 1): 5, (1, 2): 6})
        exp_phy1_obs_md = [{"taxonomy": ['k__a', 'p__b', 'c__c']},
                           {"taxonomy": ['k__a', 'p__b', 'c__d']}]
        exp_phy1 = Table(exp_phy1_data, exp_phy1_obs_ids, exp_phy1_samp_ids,
                         observation_metadata=exp_phy1_obs_md)
        exp_phy2_obs_ids = ['c']
        exp_phy2_samp_ids = [1, 2, 3]
        exp_phy2_data = to_sparse({(0, 0): 7, (0, 1): 8, (0, 2): 9})
        exp_phy2_obs_md = [{"taxonomy": ['k__a', 'p__c', 'c__e']}]
        exp_phy2 = Table(exp_phy2_data, exp_phy2_obs_ids, exp_phy2_samp_ids,
                         observation_metadata=exp_phy2_obs_md)
        obs_bins, obs_phy = unzip(t.partition(func_phy, axis='observation'))
        self.assertEqual(obs_phy, [exp_phy1, exp_phy2])
        self.assertEqual(obs_bins, [('k__a', 'p__b'), ('k__a', 'p__c')])

    def test_get_table_density(self):
        """Test correctly computes density of table."""
        # Perfectly dense tables.
        npt.assert_almost_equal(self.st1.get_table_density(), 1.0)
        npt.assert_almost_equal(self.st3.get_table_density(), 1.0)
        npt.assert_almost_equal(self.st_rich.get_table_density(), 1.0)

        # Empty table (no dimensions).
        npt.assert_almost_equal(self.empty_st.get_table_density(), 0.0)

        # Tables with some zeros.
        npt.assert_almost_equal(self.st5.get_table_density(), 0.5)

        # Tables with all zeros (with dimensions).
        npt.assert_almost_equal(self.st6.get_table_density(), 0.0)

        # Tables with some zeros explicitly defined.
        npt.assert_almost_equal(self.st7.get_table_density(), 0.75)


class SparseOTUTableTests(TestCase):

    def setUp(self):
        self.vals = {(0, 0): 5, (1, 0): 7, (1, 1): 8}
        self.sot_min = Table(
            to_sparse(self.vals, dtype=int), ['1', '2'], ['a', 'b'])
        self.sot_rich = Table(to_sparse(self.vals, dtype=int),
                              ['1', '2'], ['a', 'b'],
                              [{'barcode': 'aatt'}, {'barcode': 'ttgg'}],
                              [{'taxonomy': ['k__a', 'p__b']},
                               {'taxonomy': ['k__a', 'p__c']}])
        self.float_table = Table(to_sparse({(0, 1): 2.5, (0, 2): 3.4,
                                            (1, 0): 9.3, (1, 1): 10.23,
                                            (1, 2): 2.2}),
                                 ['1', '2'], ['a', 'b', 'c'])

    def test_get_biom_format_object_no_generated_by(self):
        """Should raise without a generated_by string"""
        self.assertRaises(
            TableException,
            self.sot_min.get_biom_format_object,
            None)
        self.assertRaises(TableException,
                          self.sot_min.get_biom_format_object, 10)

    def test_get_biom_format_object_minimal(self):
        """Should return a dictionary of the minimal table in Biom format."""
        exp = {'rows': [{'id': '1', 'metadata': None},
                        {'id': '2', 'metadata': None}],
               'format': 'Biological Observation Matrix 1.0.0',
               'data': [[0, 0, 5.0], [1, 0, 7.0], [1, 1, 8.0]],
               'columns': [{'id': 'a', 'metadata': None},
                           {'id': 'b', 'metadata': None}],
               'shape': [2, 2],
               'format_url': __url__,
               'id': None,
               'generated_by': 'foo',
               'matrix_element_type': 'int'}
        obs = self.sot_min.get_biom_format_object('foo')
        del obs['date']
        self.assertEqual(obs, exp)

    def test_get_biom_format_object_rich(self):
        """Should return a dictionary of the rich table in Biom format."""
        exp = {
            'rows': [{'id': '1', 'metadata': {'taxonomy': ['k__a', 'p__b']}},
                     {'id': '2', 'metadata': {'taxonomy': ['k__a', 'p__c']}}],
            'format': 'Biological Observation Matrix 1.0.0',
            'data': [[0, 0, 5.0], [1, 0, 7.0], [1, 1, 8.0]],
            'columns': [{'id': 'a', 'metadata': {'barcode': 'aatt'}},
                        {'id': 'b', 'metadata': {'barcode': 'ttgg'}}],
            'shape': [2, 2],
            'format_url': __url__,
            'id': None,
            'generated_by': 'foo',
            'matrix_element_type': 'int'}
        obs = self.sot_rich.get_biom_format_object('foo')
        del obs['date']
        self.assertEqual(obs, exp)

    def test_get_biom_format_object_float(self):
        """Should return a dictionary of the table with float values."""
        exp = {'rows': [{'id': '1', 'metadata': None},
                        {'id': '2', 'metadata': None}],
               'format': 'Biological Observation Matrix 1.0.0',
               'data': [[0, 1, 2.5],
                        [0, 2, 3.3999999999999999],
                        [1, 0, 9.3000000000000007],
                        [1, 1, 10.23],
                        [1, 2, 2.2000000000000002]],
               'columns': [{'id': 'a', 'metadata': None},
                           {'id': 'b', 'metadata': None},
                           {'id': 'c', 'metadata': None}],
               'shape': [2, 3],
               'format_url': __url__,
               'generated_by': 'foo',
               'id': None,
               'matrix_element_type': 'float'}
        obs = self.float_table.get_biom_format_object('foo')
        del obs['date']
        self.assertEqual(obs, exp)


class SupportTests2(TestCase):

    def test_coo_arrays_to_sparse(self):
        """convert (values, (row, col)) to scipy"""
        n_rows, n_cols = 3, 4
        exp_d = lil_matrix((n_rows, n_cols))
        exp_d[(0, 0)] = 10
        exp_d[(1, 3)] = 5
        exp_d[(2, 1)] = 2
        exp_d = exp_d.tocoo()
        exp = lil_matrix((n_rows, n_cols))
        exp[(0, 0)] = 10
        exp[(1, 3)] = 5
        exp[(2, 1)] = 2
        data = (np.array([5.0, 2.0, 10.0]),
                (np.array([1, 2, 0]),
                 np.array([3, 1, 0])))
        obs = coo_arrays_to_sparse(data, shape=(n_rows, n_cols))
        self.assertEqual((obs != exp).sum(), 0)

    def test_list_list_to_sparse(self):
        """convert [[row,col,value], ...] to scipy"""
        input = [[0, 0, 1], [1, 1, 5.0], [0, 2, 6]]
        exp = lil_matrix((2, 3))
        exp[(0, 0)] = 1.0
        exp[(1, 1)] = 5.0
        exp[(0, 2)] = 6
        obs = list_list_to_sparse(input)
        self.assertEqual((obs != exp).sum(), 0)

    def test_nparray_to_sparse(self):
        """Convert nparray to sparse"""
        input = np.array([[1, 2, 3, 4], [-1, 6, 7, 8], [9, 10, 11, 12]])
        exp = lil_matrix((3, 4))
        exp[(0, 0)] = 1
        exp[(0, 1)] = 2
        exp[(0, 2)] = 3
        exp[(0, 3)] = 4
        exp[(1, 0)] = -1
        exp[(1, 1)] = 6
        exp[(1, 2)] = 7
        exp[(1, 3)] = 8
        exp[(2, 0)] = 9
        exp[(2, 1)] = 10
        exp[(2, 2)] = 11
        exp[(2, 3)] = 12
        obs = nparray_to_sparse(input)
        self.assertEqual((obs != exp).sum(), 0)

    def test_list_dict_to_sparse(self):
        """Take a list of dicts and condense down to a single dict"""
        input = [{(0, 0): 10, (0, 1): 2}, {(1, 2): 15}, {(0, 3): 7}]
        exp = lil_matrix((3, 4))
        exp[(0, 0)] = 10
        exp[(0, 1)] = 2
        exp[(1, 2)] = 15
        exp[(2, 3)] = 7
        obs = list_dict_to_sparse(input)
        self.assertEqual((obs != exp).sum(), 0)

    def test_dict_to_sparse(self):
        """Take a dict and convert to sparse"""
        input = {(0, 1): 5, (1, 0): 2, (2, 1): 6}
        exp = lil_matrix((3, 2))
        exp[(0, 1)] = 5
        exp[(1, 0)] = 2
        exp[(2, 1)] = 6
        obs = dict_to_sparse(input)
        self.assertEqual((obs != exp).sum(), 0)

    def test_to_sparse(self):
        """Convert to expected sparse types"""
        vals = {(0, 0): 5, (0, 1): 6, (1, 0): 7, (1, 1): 8}
        obs = to_sparse(vals)
        exp = lil_matrix((2, 2))
        exp[(0, 0)] = 5
        exp[(0, 1)] = 6
        exp[(1, 0)] = 7
        exp[(1, 1)] = 8
        self.assertEqual((obs != exp).sum(), 0)

        input = {(0, 1): 5, (10, 8): -1.23}

        exp = lil_matrix((11, 9))
        exp[(0, 1)] = 5
        exp[(10, 8)] = -1.23
        obs = to_sparse(input)
        self.assertEqual((obs != exp).sum(), 0)

        # test transpose
        exp = lil_matrix((9, 11))
        exp[(1, 0)] = 5
        exp[(8, 10)] = -1.23
        obs = to_sparse(input, transpose=True)
        self.assertEqual((obs != exp).sum(), 0)

        # passing a list of dicts, transpose
        exp = lil_matrix((3, 2))
        exp[(0, 0)] = 5.0
        exp[(1, 0)] = 6.0
        exp[(2, 0)] = 7.0
        exp[(0, 1)] = 8.0
        exp[(1, 1)] = 9.0
        exp[(2, 1)] = 10.0
        obs = to_sparse([{(0, 0): 5, (0, 1): 6, (0, 2): 7},
                         {(1, 0): 8, (1, 1): 9, (1, 2): 10}],
                        transpose=True)
        self.assertEqual((obs != exp).sum(), 0)

        # passing a list of lil_matrix
        exp = lil_matrix((2, 3))
        exp[(0, 0)] = 5
        exp[(0, 1)] = 6
        exp[(0, 2)] = 7
        exp[(1, 0)] = 8
        exp[(1, 1)] = 9
        exp[(1, 2)] = 10
        row1 = lil_matrix((1, 3))
        row1[(0, 0)] = 5
        row1[(0, 1)] = 6
        row1[(0, 2)] = 7
        row2 = lil_matrix((1, 3))
        row2[(0, 0)] = 8
        row2[(0, 1)] = 9
        row2[(0, 2)] = 10
        obs = to_sparse([row1, row2])
        self.assertEqual((obs != exp).sum(), 0)

        # test empty set
        exp = lil_matrix((0, 0))
        obs = to_sparse([])
        self.assertEqual((obs != exp).sum(), 0)

    def test_list_nparray_to_sparse(self):
        """lists of nparrays to sparse"""
        ins = [np.array([0, 2, 1, 0]), np.array([1, 0, 0, 1])]
        exp = lil_matrix((2, 4))
        exp[(0, 1)] = 2
        exp[(0, 2)] = 1
        exp[(1, 0)] = 1
        exp[(1, 3)] = 1
        obs = list_nparray_to_sparse(ins)
        self.assertEqual((obs != exp).sum(), 0)

    def test_list_sparse_to_sparse(self):
        """list of lil_matrix to sparse"""
        ins = [lil_matrix((1, 4)), lil_matrix((1, 4))]
        ins[0][0, 0] = 5
        ins[0][0, 1] = 10
        ins[1][0, 2] = 1
        ins[1][0, 3] = 2
        exp = lil_matrix((2, 4))
        exp[0, 0] = 5
        exp[0, 1] = 10
        exp[1, 2] = 1
        exp[1, 3] = 2
        obs = list_sparse_to_sparse(ins)
        self.assertEqual((obs != exp).sum(), 0)

if __name__ == '__main__':
    main()<|MERGE_RESOLUTION|>--- conflicted
+++ resolved
@@ -20,18 +20,11 @@
 from biom.util import unzip, HAVE_H5PY
 from biom.table import (Table, prefer_self, index_list, dict_to_nparray,
                         list_dict_to_nparray, table_factory,
-<<<<<<< HEAD
-                        list_list_to_nparray, to_sparse, nparray_to_sparse,
-                        list_nparray_to_sparse, list_dict_to_sparse,
-                        dict_to_sparse, coo_arrays_to_sparse,
-                        list_list_to_sparse, list_sparse_to_sparse)
-=======
                         list_list_to_nparray, list_nparray_to_sparse,
                         to_sparse, list_dict_to_sparse,
                         dict_to_sparse, coo_arrays_to_sparse,
                         list_list_to_sparse, nparray_to_sparse,
                         list_sparse_to_sparse)
->>>>>>> af7a6f9a
 
 if HAVE_H5PY:
     import h5py
@@ -56,15 +49,9 @@
         obs_ids = ['a', 'b', 'c']
         nparray = np.array([[1, 2, 3, 4], [-1, 6, 7, 8], [9, 10, 11, 12]])
         data = nparray_to_sparse(
-<<<<<<< HEAD
-            array([[1, 2, 3, 4], [-1, 6, 7, 8], [9, 10, 11, 12]]))
+            np.array([[1, 2, 3, 4], [-1, 6, 7, 8], [9, 10, 11, 12]]))
         exp = Table(data, obs_ids, samp_ids)
         obs = table_factory(nparray, obs_ids, samp_ids)
-=======
-            np.array([[1, 2, 3, 4], [-1, 6, 7, 8], [9, 10, 11, 12]]))
-        exp = Table(data, samp_ids, obs_ids)
-        obs = table_factory(nparray, samp_ids, obs_ids)
->>>>>>> af7a6f9a
         self.assertEqual(obs, exp)
 
     def test_table_factory_sparse_list_nparray(self):
@@ -183,11 +170,7 @@
 
     def setUp(self):
         self.simple_derived = Table(
-<<<<<<< HEAD
-            to_sparse(array([[5, 6], [7, 8]])), [3, 4], [1, 2])
-=======
-            to_sparse(np.array([[5, 6], [7, 8]])), [1, 2], [3, 4])
->>>>>>> af7a6f9a
+            to_sparse(np.array([[5, 6], [7, 8]])), [3, 4], [1, 2])
         self.vals = {(0, 0): 5, (0, 1): 6, (1, 0): 7, (1, 1): 8}
         self.st1 = Table(to_sparse(self.vals),
                          ['1', '2'], ['a', 'b'])
@@ -215,41 +198,25 @@
         self.st7 = Table(self.vals7, ['5', '6'], ['a', 'b'])
 
         self.single_sample_st = Table(
-<<<<<<< HEAD
-            to_sparse(array([[2.0], [0.0], [1.0]])), ['O1', 'O2', 'O3'],
+            to_sparse(np.array([[2.0], [0.0], [1.0]])), ['O1', 'O2', 'O3'],
             ['S1'])
-        self.single_obs_st = Table(to_sparse(array([[2.0, 0.0, 1.0]])),
+        self.single_obs_st = Table(to_sparse(np.array([[2.0, 0.0, 1.0]])),
                                    ['01'], ['S1', 'S2', 'S3'])
-=======
-            to_sparse(np.array([[2.0], [0.0], [1.0]])), ['S1'],
-            ['O1', 'O2', 'O3'])
-        self.single_obs_st = Table(to_sparse(np.array([[2.0, 0.0, 1.0]])),
-                                   ['S1', 'S2', 'S3'], ['O1'])
->>>>>>> af7a6f9a
 
         self.to_remove = []
 
         # 1 0 2
         # 3 0 4
-<<<<<<< HEAD
-        self.mat1 = Table(to_sparse(array([[1, 0, 2], [3, 0, 4]])),
+        self.mat1 = Table(to_sparse(np.array([[1, 0, 2], [3, 0, 4]])),
                           ['o1', 'o2'], ['s1', 's2', 's3'])
-
-        # Empty/null cases (i.e., 0x0, 0xn, nx0).
-        ids = lambda X: ['x%d' % e for e in range(0, X)]
-        self.null1 = Table(to_sparse(zeros((0, 0))), [], [])
-        self.null2 = Table(to_sparse(zeros((0, 42), dtype=float)), [], ids(42))
-        self.null3 = Table(to_sparse(zeros((42, 0), dtype=float)), ids(42), [])
-=======
-        self.mat1 = Table(to_sparse(np.array([[1, 0, 2], [3, 0, 4]])),
-                          ['s1', 's2', 's3'], ['o1', 'o2'])
 
         # Empty/null cases (i.e., 0x0, 0xn, nx0).
         ids = lambda X: ['x%d' % e for e in range(0, X)]
         self.null1 = Table(to_sparse(np.zeros((0, 0))), [], [])
-        self.null2 = Table(to_sparse(np.zeros((0, 42), dtype=float)), ids(42), [])
-        self.null3 = Table(to_sparse(np.zeros((42, 0), dtype=float)), [], ids(42))
->>>>>>> af7a6f9a
+        self.null2 = Table(to_sparse(np.zeros((0, 42), dtype=float)),
+                           [], ids(42))
+        self.null3 = Table(to_sparse(np.zeros((42, 0), dtype=float)),
+                           ids(42), [])
         self.nulls = [self.null1, self.null2, self.null3]
 
         # 0 0
@@ -257,36 +224,22 @@
         self.empty = Table(to_sparse(np.zeros((2, 2))), ids(2), ids(2))
 
         # 1 0 3
-<<<<<<< HEAD
-        h = array([[1.0, 0.0, 3.0]])
+        h = np.array([[1.0, 0.0, 3.0]])
         self.row_vec = Table(h, ids(1), ids(3))
-=======
-        h = np.array([[1.0, 0.0, 3.0]])
-        self.row_vec = Table(h, ids(3), ids(1))
->>>>>>> af7a6f9a
 
         # 1
         # 0
         # 3
-<<<<<<< HEAD
-        h = array([[1], [0], [3]])
+        h = np.array([[1], [0], [3]])
         self.col_vec = Table(to_sparse(h), ids(3), ids(1))
-
-        # 1x1
-        h = array([[42]])
-        self.single_ele = Table(to_sparse(h), ['b'], ['a'])
-=======
-        h = np.array([[1], [0], [3]])
-        self.col_vec = Table(to_sparse(h), ids(1), ids(3))
 
         # 1x1
         h = np.array([[42]])
-        self.single_ele = Table(to_sparse(h), ['a'], ['b'])
->>>>>>> af7a6f9a
+        self.single_ele = Table(to_sparse(h), ['b'], ['a'])
 
         # Explicit zeros.
         self.explicit_zeros = Table(to_sparse(np.array([[0, 0, 1], [1, 0, 0],
-                                                     [1, 0, 2]])),
+                                                       [1, 0, 2]])),
                                     ['x', 'y', 'z'], ['a', 'b', 'c'])
 
     def tearDown(self):
@@ -468,13 +421,8 @@
         obs_md = [{'a': 0}, {'b': 0}, {'c': 0}]
         samp_ids = [4, 5, 6, 7]
         samp_md = [{'d': 0}, {'e': 0}, {'f': 0}, {'g': 0}]
-<<<<<<< HEAD
-        d = array([[1, 2, 3, 4], [5, 6, 7, 8], [9, 10, 11, 12]])
+        d = np.array([[1, 2, 3, 4], [5, 6, 7, 8], [9, 10, 11, 12]])
         Table(d, obs_ids, samp_ids, samp_md, obs_md)
-=======
-        d = np.array([[1, 2, 3, 4], [5, 6, 7, 8], [9, 10, 11, 12]])
-        Table(d, samp_ids, obs_ids, samp_md, obs_md)
->>>>>>> af7a6f9a
         # test is that no exception is raised
 
         obs_ids = [1, 2]
@@ -519,13 +467,8 @@
         obs_md = [{'a': 1}, {'b': 2}, {'c': 3}]
         samp_ids = [4, 5, 6, 7]
         samp_md = [{'d': 1}, None, {'f': 3}, {'g': 4}]
-<<<<<<< HEAD
-        d = array([[1, 2, 3, 4], [5, 6, 7, 8], [9, 10, 11, 12]])
+        d = np.array([[1, 2, 3, 4], [5, 6, 7, 8], [9, 10, 11, 12]])
         t = Table(d, obs_ids, samp_ids, samp_md, obs_md)
-=======
-        d = np.array([[1, 2, 3, 4], [5, 6, 7, 8], [9, 10, 11, 12]])
-        t = Table(d, samp_ids, obs_ids, samp_md, obs_md)
->>>>>>> af7a6f9a
 
         self.assertEqual(t.sample_metadata[0]['non existent key'], None)
         self.assertEqual(t.sample_metadata[1]['non existent key'], None)
@@ -535,68 +478,18 @@
         self.assertEqual(t.observation_metadata[1]['non existent key'], None)
         self.assertEqual(t.observation_metadata[2]['non existent key'], None)
 
-<<<<<<< HEAD
-    def test_add_observation_metadata_w_existing_metadata(self):
-        """ add_observationMetadata functions with existing metadata """
-        obs_ids = [1, 2, 3]
-        obs_md = [{'a': 9}, {'a': 8}, {'a': 7}]
-        samp_ids = [4, 5, 6, 7]
-        samp_md = [{'d': 0}, {'e': 0}, {'f': 0}, {'g': 0}]
-        d = array([[1, 2, 3, 4], [5, 6, 7, 8], [9, 10, 11, 12]])
-        t = Table(d, obs_ids, samp_ids, samp_md, obs_md)
-        self.assertEqual(t.observation_metadata[0]['a'], 9)
-        self.assertEqual(t.observation_metadata[1]['a'], 8)
-        self.assertEqual(t.observation_metadata[2]['a'], 7)
-        obs_md = {1: {'taxonomy': ['A', 'B']},
-                  2: {'taxonomy': ['B', 'C']},
-                  3: {'taxonomy': ['E', 'D', 'F']},
-                  4: {'taxonomy': ['this', 'is', 'ignored']}}
-        t.add_observation_metadata(obs_md)
-        self.assertEqual(t.observation_metadata[0]['a'], 9)
-        self.assertEqual(t.observation_metadata[1]['a'], 8)
-        self.assertEqual(t.observation_metadata[2]['a'], 7)
-        self.assertEqual(t.observation_metadata[0]['taxonomy'], ['A', 'B'])
-        self.assertEqual(t.observation_metadata[1]['taxonomy'], ['B', 'C'])
-        self.assertEqual(t.observation_metadata[2]['taxonomy'],
-                         ['E', 'D', 'F'])
-
-    def test_add_observation_metadata_one_entry(self):
-        """ add_observationMetadata functions with single md entry """
-        obs_ids = [1, 2, 3]
-        obs_md = {1: {'taxonomy': ['A', 'B']},
-                  2: {'taxonomy': ['B', 'C']},
-                  3: {'taxonomy': ['E', 'D', 'F']}}
-        samp_ids = [4, 5, 6, 7]
-        samp_md = [{'d': 0}, {'e': 0}, {'f': 0}, {'g': 0}]
-        d = array([[1, 2, 3, 4], [5, 6, 7, 8], [9, 10, 11, 12]])
-        t = Table(d, obs_ids, samp_ids, samp_md, obs_md=None)
-        t.add_observation_metadata(obs_md)
-        self.assertEqual(t.observation_metadata[0]['taxonomy'], ['A', 'B'])
-        self.assertEqual(t.observation_metadata[1]['taxonomy'], ['B', 'C'])
-        self.assertEqual(t.observation_metadata[2]['taxonomy'],
-                         ['E', 'D', 'F'])
-
-    def test_add_observation_metadata_two_entries(self):
-        """ add_observationMetadata functions with more than one md entry """
-=======
+
     def test_add_metadata_two_entries(self):
         """ add_metadata functions with more than one md entry """
->>>>>>> af7a6f9a
         obs_ids = [1, 2, 3]
         obs_md = {1: {'taxonomy': ['A', 'B'], 'other': 'h1'},
                   2: {'taxonomy': ['B', 'C'], 'other': 'h2'},
                   3: {'taxonomy': ['E', 'D', 'F'], 'other': 'h3'}}
         samp_ids = [4, 5, 6, 7]
         samp_md = [{'d': 0}, {'e': 0}, {'f': 0}, {'g': 0}]
-<<<<<<< HEAD
-        d = array([[1, 2, 3, 4], [5, 6, 7, 8], [9, 10, 11, 12]])
+        d = np.array([[1, 2, 3, 4], [5, 6, 7, 8], [9, 10, 11, 12]])
         t = Table(d, obs_ids, samp_ids, samp_md, obs_md=None)
-        t.add_observation_metadata(obs_md)
-=======
-        d = np.array([[1, 2, 3, 4], [5, 6, 7, 8], [9, 10, 11, 12]])
-        t = Table(d, samp_ids, obs_ids, samp_md, obs_md=None)
         t.add_metadata(obs_md, axis='observation')
->>>>>>> af7a6f9a
         self.assertEqual(t.observation_metadata[0]['taxonomy'], ['A', 'B'])
         self.assertEqual(t.observation_metadata[1]['taxonomy'], ['B', 'C'])
         self.assertEqual(t.observation_metadata[2]['taxonomy'],
@@ -620,13 +513,8 @@
                    {'Treatment': 'Fasting'},
                    {'Treatment': 'Fasting'},
                    {'Treatment': 'Control'}]
-<<<<<<< HEAD
-        d = array([[1, 2, 3, 4], [5, 6, 7, 8], [9, 10, 11, 12]])
+        d = np.array([[1, 2, 3, 4], [5, 6, 7, 8], [9, 10, 11, 12]])
         t = Table(d, obs_ids, samp_ids, samp_md, obs_md=obs_md)
-=======
-        d = np.array([[1, 2, 3, 4], [5, 6, 7, 8], [9, 10, 11, 12]])
-        t = Table(d, samp_ids, obs_ids, samp_md, obs_md=obs_md)
->>>>>>> af7a6f9a
         self.assertEqual(t.sample_metadata[0]['Treatment'], 'Control')
         self.assertEqual(t.sample_metadata[1]['Treatment'], 'Fasting')
         self.assertEqual(t.sample_metadata[2]['Treatment'], 'Fasting')
@@ -662,15 +550,9 @@
                    5: {'Treatment': 'Fasting'},
                    6: {'Treatment': 'Fasting'},
                    7: {'Treatment': 'Control'}}
-<<<<<<< HEAD
-        d = array([[1, 2, 3, 4], [5, 6, 7, 8], [9, 10, 11, 12]])
+        d = np.array([[1, 2, 3, 4], [5, 6, 7, 8], [9, 10, 11, 12]])
         t = Table(d, obs_ids, samp_ids, samp_md=None, obs_md=obs_md)
-        t.add_sample_metadata(samp_md)
-=======
-        d = np.array([[1, 2, 3, 4], [5, 6, 7, 8], [9, 10, 11, 12]])
-        t = Table(d, samp_ids, obs_ids, samp_md=None, obs_md=obs_md)
         t.add_metadata(samp_md, axis='sample')
->>>>>>> af7a6f9a
         self.assertEqual(t.sample_metadata[0]['Treatment'], 'Control')
         self.assertEqual(t.sample_metadata[1]['Treatment'], 'Fasting')
         self.assertEqual(t.sample_metadata[2]['Treatment'], 'Fasting')
@@ -685,15 +567,9 @@
                    5: {'Treatment': 'Fasting', 'D': ['A', 'B']},
                    6: {'Treatment': 'Fasting', 'D': ['A', 'C']},
                    7: {'Treatment': 'Control', 'D': ['A', 'D']}}
-<<<<<<< HEAD
-        d = array([[1, 2, 3, 4], [5, 6, 7, 8], [9, 10, 11, 12]])
+        d = np.array([[1, 2, 3, 4], [5, 6, 7, 8], [9, 10, 11, 12]])
         t = Table(d, obs_ids, samp_ids, samp_md=None, obs_md=obs_md)
-        t.add_sample_metadata(samp_md)
-=======
-        d = np.array([[1, 2, 3, 4], [5, 6, 7, 8], [9, 10, 11, 12]])
-        t = Table(d, samp_ids, obs_ids, samp_md=None, obs_md=obs_md)
         t.add_metadata(samp_md, axis='sample')
->>>>>>> af7a6f9a
         self.assertEqual(t.sample_metadata[0]['Treatment'], 'Control')
         self.assertEqual(t.sample_metadata[1]['Treatment'], 'Fasting')
         self.assertEqual(t.sample_metadata[2]['Treatment'], 'Fasting')
@@ -705,13 +581,9 @@
 
     def test_get_value_by_ids(self):
         """Return the value located in the matrix by the ids"""
-<<<<<<< HEAD
-        t1 = Table(to_sparse(array([[5, 6], [7, 8]])), [3, 4], [1, 2])
-        t2 = Table(to_sparse(array([[5, 6], [7, 8]])), ['c', 'd'], ['a', 'b'])
-=======
-        t1 = Table(to_sparse(np.array([[5, 6], [7, 8]])), [1, 2], [3, 4])
-        t2 = Table(to_sparse(np.array([[5, 6], [7, 8]])), ['a', 'b'], ['c', 'd'])
->>>>>>> af7a6f9a
+        t1 = Table(to_sparse(np.array([[5, 6], [7, 8]])), [3, 4], [1, 2])
+        t2 = Table(to_sparse(np.array([[5, 6], [7, 8]])),
+                   ['c', 'd'], ['a', 'b'])
 
         self.assertEqual(5, t1.get_value_by_ids(3, 1))
         self.assertEqual(6, t1.get_value_by_ids(3, 2))
@@ -824,30 +696,18 @@
         """Test whether two matrices are equal."""
         # Empty/null cases (i.e., 0x0, 0xn, nx0).
         ids = lambda X: ['x%d' % e for e in range(0, X)]
-<<<<<<< HEAD
-        a = Table(to_sparse(zeros((0, 0))), [], [])
-        b = Table(to_sparse(zeros((0, 42), dtype=float)), [], ids(42))
-        c = Table(to_sparse(zeros((42, 0), dtype=float)), ids(42), [])
-        d = Table(to_sparse(zeros((2, 2))), ids(2), ids(2))
-=======
         a = Table(to_sparse(np.zeros((0, 0))), [], [])
-        b = Table(to_sparse(np.zeros((0, 42), dtype=float)), ids(42), [])
-        c = Table(to_sparse(np.zeros((42, 0), dtype=float)), [], ids(42))
+        b = Table(to_sparse(np.zeros((0, 42), dtype=float)), [], ids(42))
+        c = Table(to_sparse(np.zeros((42, 0), dtype=float)), ids(42), [])
         d = Table(to_sparse(np.zeros((2, 2))), ids(2), ids(2))
->>>>>>> af7a6f9a
 
         self.assertTrue(self.null1 == a)
         self.assertTrue(self.null2 == b)
         self.assertTrue(self.null3 == c)
         self.assertTrue(self.empty == d)
 
-<<<<<<< HEAD
-        mat2 = Table(to_sparse(array([[1, 0, 2], [3, 0, 4]])),
+        mat2 = Table(to_sparse(np.array([[1, 0, 2], [3, 0, 4]])),
                      ['o1', 'o2'], ['s1', 's2', 's3'])
-=======
-        mat2 = Table(to_sparse(np.array([[1, 0, 2], [3, 0, 4]])),
-                     ['s1', 's2', 's3'], ['o1', 'o2'])
->>>>>>> af7a6f9a
         self.assertTrue(self.mat1 == mat2)
 
         # Sparse format shouldn't matter; can someone help me assess that this
@@ -877,23 +737,14 @@
         # Wrong size.
         wrong_size = Table(to_sparse(np.zeros((2, 2))), ids(2), ids(2))
         self.assertTrue(self.empty == wrong_size)
-<<<<<<< HEAD
-        wrong_size = Table(to_sparse(ones((1, 1))), ['c'], ['a'])
-=======
-        wrong_size = Table(to_sparse(np.ones((1, 1))), ['a'], ['c'])
->>>>>>> af7a6f9a
+        wrong_size = Table(to_sparse(np.ones((1, 1))), ['c'], ['a'])
         self.assertTrue(self.empty != wrong_size)
 
         # Wrong size.
         wrong_data = self.mat1.copy()
         self.assertTrue(self.mat1 == wrong_data)
-<<<<<<< HEAD
-        wrong_data = Table(to_sparse(array([[42, 0, 2], [3, 0, 4]])),
+        wrong_data = Table(to_sparse(np.array([[42, 0, 2], [3, 0, 4]])),
                            ['o1', 'o2'], ['s1', 's2', 's3'])
-=======
-        wrong_data = Table(to_sparse(np.array([[42, 0, 2], [3, 0, 4]])),
-                           ['s1', 's2', 's3'], ['o1', 'o2'])
->>>>>>> af7a6f9a
         self.assertTrue(self.mat1 != wrong_data)
         self.assertTrue(wrong_data != self.mat1)
 
@@ -966,17 +817,10 @@
         self.st7 = Table(self.vals7, ['5', '6'], ['a', 'b'])
 
         self.single_sample_st = Table(
-<<<<<<< HEAD
-            to_sparse(array([[2.0], [0.0], [1.0]])),
+            to_sparse(np.array([[2.0], [0.0], [1.0]])),
             ['O1', 'O2', 'O3'], ['S1'])
-        self.single_obs_st = Table(to_sparse(array([[2.0, 0.0, 1.0]])),
+        self.single_obs_st = Table(to_sparse(np.array([[2.0, 0.0, 1.0]])),
                                    ['01'], ['S1', 'S2', 'S3'])
-=======
-            to_sparse(np.array([[2.0], [0.0], [1.0]])), ['S1'],
-            ['O1', 'O2', 'O3'])
-        self.single_obs_st = Table(to_sparse(np.array([[2.0, 0.0, 1.0]])),
-                                   ['S1', 'S2', 'S3'], ['O1'])
->>>>>>> af7a6f9a
 
     def test_sum(self):
         """Test of sum!"""
@@ -1026,27 +870,14 @@
         """sorts tables by arbitrary order"""
         # sort by observations arbitrary order
         vals = {(0, 0): 7, (0, 1): 8, (1, 0): 5, (1, 1): 6}
-<<<<<<< HEAD
-        exp = Table(to_sparse(vals),
-                    ['2', '1'], ['a', 'b'])
-        obs = self.st1.sort_observation_order(['2', '1'])
-=======
-        exp = Table(to_sparse(vals), ['a', 'b'], ['2', '1'])
-        obs = self.st1.sort_order(['2', '1'], axis='observation')
->>>>>>> af7a6f9a
+        exp = Table(to_sparse(vals),['2', '1'], ['a', 'b'])
+        obs = self.st1.sort_observation_order(['2', '1'], axis='observation')
         self.assertEqual(obs, exp)
         # sort by observations arbitrary order
         vals = {(0, 0): 6, (0, 1): 5,
                 (1, 0): 8, (1, 1): 7}
-<<<<<<< HEAD
-        exp = Table(to_sparse(vals),
-                    ['1', '2'], ['b', 'a'])
-
+        exp = Table(to_sparse(vals),['1', '2'], ['b', 'a'])
         obs = self.st1.sort_sample_order(['b', 'a'])
-=======
-        exp = Table(to_sparse(vals), ['b', 'a'], ['1', '2'])
-        obs = self.st1.sort_order(['b', 'a'])
->>>>>>> af7a6f9a
         self.assertEqual(obs, exp)
         # raises an error if a invalid axis is passed
         with self.assertRaises(UnknownAxisError):
@@ -1057,40 +888,22 @@
         # sort by samples by a function
         sort_f = sorted
         data_in = nparray_to_sparse(
-<<<<<<< HEAD
-            array([[1, 2, 3, 8], [4, 5, 6, 9], [7, 8, 9, 11]]))
+            np.array([[1, 2, 3, 8], [4, 5, 6, 9], [7, 8, 9, 11]]))
         t = Table(data_in, [2, 1, 3], ['c', 'a', 'b', 'd'])
         exp_data = nparray_to_sparse(
-            array([[2, 3, 1, 8], [5, 6, 4, 9], [8, 9, 7, 11]]))
+            np.array([[2, 3, 1, 8], [5, 6, 4, 9], [8, 9, 7, 11]]))
         exp = Table(exp_data, [2, 1, 3], ['a', 'b', 'c', 'd'])
-        obs = t.sort_by_sample_id(sort_f=sort_f)
-=======
-            np.array([[1, 2, 3, 8], [4, 5, 6, 9], [7, 8, 9, 11]]))
-        t = Table(data_in, ['c', 'a', 'b', 'd'], [2, 1, 3])
-        exp_data = nparray_to_sparse(
-            np.array([[2, 3, 1, 8], [5, 6, 4, 9], [8, 9, 7, 11]]))
-        exp = Table(exp_data, ['a', 'b', 'c', 'd'], [2, 1, 3])
         obs = t.sort(sort_f=sort_f)
->>>>>>> af7a6f9a
         self.assertEqual(obs, exp)
         # sort by observation ids by a function
         sort_f = sorted
         data_in = nparray_to_sparse(
-<<<<<<< HEAD
-            array([[1, 2, 3, 8], [4, 5, 6, 9], [7, 8, 9, 11]]), float)
+            np.array([[1, 2, 3, 8], [4, 5, 6, 9], [7, 8, 9, 11]]), float)
         t = Table(data_in, [2, 1, 3], ['c', 'a', 'b', 'd'])
         exp_data = nparray_to_sparse(
-            array([[4, 5, 6, 9], [1, 2, 3, 8], [7, 8, 9, 11]]), float)
+            np.array([[4, 5, 6, 9], [1, 2, 3, 8], [7, 8, 9, 11]]), float)
         exp = Table(exp_data, [1, 2, 3], ['c', 'a', 'b', 'd'])
-        obs = t.sort_by_observation_id(sort_f=sort_f)
-=======
-            np.array([[1, 2, 3, 8], [4, 5, 6, 9], [7, 8, 9, 11]]), float)
-        t = Table(data_in, ['c', 'a', 'b', 'd'], [2, 1, 3])
-        exp_data = nparray_to_sparse(
-            np.array([[4, 5, 6, 9], [1, 2, 3, 8], [7, 8, 9, 11]]), float)
-        exp = Table(exp_data, ['c', 'a', 'b', 'd'], [1, 2, 3])
-        obs = t.sort(sort_f=sort_f, axis='observation')
->>>>>>> af7a6f9a
+        obs = t.sort(sort_f=sort_f)
         self.assertEqual(obs, exp)
         # raises an error if a invalid axis is passed
         with self.assertRaises(UnknownAxisError):
@@ -1376,15 +1189,9 @@
 
         # [[1,2,3],[1,0,2]] isn't yielding column 2 correctly
         vals = {(0, 0): 5, (0, 1): 6, (1, 1): 8}
-<<<<<<< HEAD
         st = Table(to_sparse(vals), ['1', '2'], ['a', 'b'])
         gen = st.iter_samples()
-        exp = [(array([5, 0]), 'a', None), (array([6, 8]), 'b', None)]
-=======
-        st = Table(to_sparse(vals), ['a', 'b'], ['1', '2'])
-        gen = st.iter()
         exp = [(np.array([5, 0]), 'a', None), (np.array([6, 8]), 'b', None)]
->>>>>>> af7a6f9a
         obs = list(gen)
         npt.assert_equal(obs, exp)
 
@@ -1415,15 +1222,9 @@
 
         # [[1,2,3],[1,0,2]] isn't yielding column 2 correctly
         vals = {(0, 0): 5, (0, 1): 6, (1, 1): 8}
-<<<<<<< HEAD
         st = Table(to_sparse(vals), ['1', '2'], ['a', 'b'])
-        gen = st.iter_sample_data()
-        exp = [array([5, 0]), array([6, 8])]
-=======
-        st = Table(to_sparse(vals), ['a', 'b'], ['1', '2'])
         gen = st.iter_data()
         exp = [np.array([5, 0]), np.array([6, 8])]
->>>>>>> af7a6f9a
         obs = list(gen)
         npt.assert_equal(obs, exp)
 
@@ -1458,87 +1259,9 @@
     def test_filter_sample_id(self):
         f = lambda id_, md: id_ == 'a'
 
-<<<<<<< HEAD
-        val_sd = to_sparse({(0, 0): 5, (1, 0): 7})
-        exp_value = Table(val_sd, ['1', '2'], ['a'],
-                          [{'barcode': 'aatt'}],
-                          [{'taxonomy': ['k__a', 'p__b']},
-                           {'taxonomy': ['k__a', 'p__c']}])
-        id_sd = to_sparse({(0, 0): 5, (1, 0): 7})
-        exp_id = Table(id_sd, ['1', '2'], ['a'],
-                       [{'barcode': 'aatt'}],
-                       [{'taxonomy': ['k__a', 'p__b']},
-                        {'taxonomy': ['k__a', 'p__c']}])
-        md_sd = to_sparse({(0, 0): 6, (1, 0): 8})
-        exp_md = Table(md_sd, ['1', '2'], ['b'],
-                       [{'barcode': 'ttgg'}], [{'taxonomy': ['k__a', 'p__b']},
-                                               {'taxonomy': ['k__a', 'p__c']}])
-
-        obs_value = self.st_rich.filter_samples(f_value)
-        obs_id = self.st_rich.filter_samples(f_id)
-        obs_md = self.st_rich.filter_samples(f_md)
-
-        self.assertEqual(obs_value, exp_value)
-        self.assertEqual(obs_id, exp_id)
-        self.assertEqual(obs_md, exp_md)
-
-        inv_sd = to_sparse({(0, 0): 6, (1, 0): 8})
-        exp_inv = Table(inv_sd, ['1', '2'], ['b'],
-                        [{'barcode': 'ttgg'}],
-                        [{'taxonomy': ['k__a', 'p__b']},
-                         {'taxonomy': ['k__a', 'p__c']}])
-        obs_inv = self.st_rich.filter_samples(f_value, invert=True)
-        self.assertEqual(obs_inv, exp_inv)
-        self.assertRaises(TableException, self.st_rich.filter_samples,
-                          lambda x, y, z: False)
-
-    def test_filter_observations(self):
-        """Filters observations by arbitrary function"""
-        f_value = lambda v, id_, md: (v <= 5).any()
-        f_id = lambda v, id_, md: id_ == '1'
-        f_md = lambda v, id_, md: md['taxonomy'][1] == 'p__c'
-
-        val_sd = to_sparse({(0, 0): 5, (0, 1): 6})
-        exp_value = Table(val_sd, ['1'], ['a', 'b'],
-                          [{'barcode': 'aatt'}, {'barcode': 'ttgg'}],
-                          [{'taxonomy': ['k__a', 'p__b']}])
-        id_sd = to_sparse({(0, 0): 5, (0, 1): 6})
-        exp_id = Table(id_sd, ['1'], ['a', 'b'],
-                       [{'barcode': 'aatt'}, {'barcode': 'ttgg'}],
-                       [{'taxonomy': ['k__a', 'p__b']}])
-        md_sd = to_sparse({(0, 0): 7, (0, 1): 8})
-        exp_md = Table(md_sd, ['2'], ['a', 'b'],
-                       [{'barcode': 'aatt'}, {'barcode': 'ttgg'}],
-                       [{'taxonomy': ['k__a', 'p__c']}])
-
-        obs_value = self.st_rich.filter_observations(f_value)
-        obs_id = self.st_rich.filter_observations(f_id)
-        obs_md = self.st_rich.filter_observations(f_md)
-
-        self.assertEqual(obs_value, exp_value)
-        self.assertEqual(obs_id, exp_id)
-        self.assertEqual(obs_md, exp_md)
-
-        inv_sd = to_sparse({(0, 0): 7, (0, 1): 8})
-        exp_inv = Table(inv_sd, ['2'], ['a', 'b'],
-                        [{'barcode': 'aatt'}, {'barcode': 'ttgg'}],
-                        [{'taxonomy': ['k__a', 'p__c']}])
-        obs_inv = self.st_rich.filter_observations(f_value, invert=True)
-        self.assertEqual(obs_inv, exp_inv)
-        self.assertRaises(TableException, self.st_rich.filter_observations,
-                          lambda x, y, z: False)
-
-    def test_transform_observations(self):
-        """Transform observations by arbitrary function"""
-        def transform_f(v, id, md):
-            return where(v >= 7, 1, 0)
-        sp_sd = to_sparse({(0, 0): 0, (0, 1): 0, (1, 0): 1, (1, 1): 1})
-        exp = Table(sp_sd, ['1', '2'], ['a', 'b'])
-        obs = self.st1.transform_observations(transform_f)
-=======
         values = csr_matrix(np.array([[5.],
                                       [7.]]))
-        exp_table = Table(values, ['a'], ['1', '2'],
+        exp_table = Table(values, ['1', '2'], ['a'],
                           [{'barcode': 'aatt'}],
                           [{'taxonomy': ['k__a', 'p__b']},
                            {'taxonomy': ['k__a', 'p__c']}])
@@ -1551,7 +1274,7 @@
         f = lambda id_, md: md['barcode'] == 'ttgg'
         values = csr_matrix(np.array([[6.],
                                       [8.]]))
-        exp_table = Table(values, ['b'], ['1', '2'],
+        exp_table = Table(values, ['1', '2'], ['b'],
                           [{'barcode': 'ttgg'}],
                           [{'taxonomy': ['k__a', 'p__b']},
                            {'taxonomy': ['k__a', 'p__c']}])
@@ -1563,7 +1286,7 @@
         f = lambda id_, md: md['barcode'] == 'aatt'
         values = csr_matrix(np.array([[6.],
                                       [8.]]))
-        exp_table = Table(values, ['b'], ['1', '2'],
+        exp_table = Table(values, ['1', '2'], ['b'],
                           [{'barcode': 'ttgg'}],
                           [{'taxonomy': ['k__a', 'p__b']},
                            {'taxonomy': ['k__a', 'p__c']}])
@@ -1579,7 +1302,7 @@
     def test_filter_observations_id(self):
         f = lambda id_, md: id_ == '1'
         values = csr_matrix(np.array([[5., 6.]]))
-        exp_table = Table(values, ['a', 'b'], ['1'],
+        exp_table = Table(values, ['1'], ['a', 'b'],
                           [{'barcode': 'aatt'}, {'barcode': 'ttgg'}],
                           [{'taxonomy': ['k__a', 'p__b']}])
         table = self.st_rich
@@ -1589,7 +1312,7 @@
     def test_filter_observations_metadata(self):
         f = lambda id_, md: md['taxonomy'][1] == 'p__c'
         values = csr_matrix(np.array([[7., 8.]]))
-        exp_table = Table(values, ['a', 'b'], ['2'],
+        exp_table = Table(values, ['2'], ['a', 'b']
                           [{'barcode': 'aatt'}, {'barcode': 'ttgg'}],
                           [{'taxonomy': ['k__a', 'p__c']}])
         table = self.st_rich
@@ -1599,7 +1322,7 @@
     def test_filter_observations_invert(self):
         f = lambda id_, md: md['taxonomy'][1] == 'p__c'
         values = csr_matrix(np.array([[5., 6.]]))
-        exp_table = Table(values, ['a', 'b'], ['1'],
+        exp_table = Table(values, ['1'], ['a', 'b'],
                           [{'barcode': 'aatt'}, {'barcode': 'ttgg'}],
                           [{'taxonomy': ['k__a', 'p__b']}])
         table = self.st_rich
@@ -1617,22 +1340,18 @@
         def obs_transform_f(v, id, md):
             return np.where(v >= 7, 1, 0)
         sp_sd = to_sparse({(0, 0): 0, (0, 1): 0, (1, 0): 1, (1, 1): 1})
-        exp = Table(sp_sd, ['a', 'b'], ['1', '2'])
+        exp = Table(sp_sd, ['1', '2'], ['a', 'b'])
         obs = self.st1.transform(obs_transform_f, axis='observation')
->>>>>>> af7a6f9a
         self.assertEqual(obs, exp)
 
         # """Transform samples by arbitrary function"""
         def sample_transform_f(v, id, md):
             return np.where(v >= 6, 1, 0)
         sp_sd = to_sparse({(0, 0): 0, (0, 1): 1, (1, 0): 1, (1, 1): 1})
-<<<<<<< HEAD
         exp = Table(sp_sd, ['1', '2'], ['a', 'b'])
-        obs = self.st1.transform_samples(transform_f)
-=======
+        obs = self.st1.transform(sample_transform_f)
         exp = Table(sp_sd, ['a', 'b'], ['1', '2'])
         obs = self.st1.transform(sample_transform_f)
->>>>>>> af7a6f9a
         self.assertEqual(obs, exp)
 
         # Raises UnknownAxisError if a invalid axis is passed
@@ -1644,15 +1363,9 @@
         data = to_sparse({(0, 0): 2, (0, 1): 0, (1, 0): 6, (1, 1): 1})
         data_exp = to_sparse(
             {(0, 0): 0.25, (0, 1): 0.0, (1, 0): 0.75, (1, 1): 1.0})
-<<<<<<< HEAD
         st = Table(data, ['1', '2'], ['a', 'b'])
         exp = Table(data_exp, ['1', '2'], ['a', 'b'])
-        obs = st.norm_observation_by_sample()
-=======
-        st = Table(data, ['a', 'b'], ['1', '2'])
-        exp = Table(data_exp, ['a', 'b'], ['1', '2'])
         obs = st.norm()
->>>>>>> af7a6f9a
         self.assertEqual(obs, exp)
 
     def test_norm_observation_by_metadata(self):
@@ -1672,15 +1385,9 @@
         data = to_sparse({(0, 0): 0, (0, 1): 2, (1, 0): 2, (1, 1): 6})
         data_exp = to_sparse(
             {(0, 0): 0.0, (0, 1): 1.0, (1, 0): 0.25, (1, 1): 0.75})
-<<<<<<< HEAD
         st = Table(data, ['1', '2'], ['a', 'b'])
         exp = Table(data_exp, ['1', '2'], ['a', 'b'])
-        obs = st.norm_sample_by_observation()
-=======
-        st = Table(data, ['a', 'b'], ['1', '2'])
-        exp = Table(data_exp, ['a', 'b'], ['1', '2'])
         obs = st.norm(axis='observation')
->>>>>>> af7a6f9a
         self.assertEqual(obs, exp)
 
     def test_bin_samples_by_metadata(self):
@@ -1694,13 +1401,8 @@
                 (3, 0): 12, (3, 1): 13, (3, 2): 14, (3, 3): 15}
         obs_md = [{}, {}, {}, {}]
         samp_md = [{'age': 2, 'foo': 10}, {'age': 4}, {'age': 2, 'bar': 5}, {}]
-<<<<<<< HEAD
         t = Table(to_sparse(data), obs_ids, samp_ids, samp_md, obs_md)
-        obs_bins, obs_tables = unzip(t.bin_samples_by_metadata(f))
-=======
-        t = Table(to_sparse(data), samp_ids, obs_ids, samp_md, obs_md)
         obs_bins, obs_tables = unzip(t.partition(f))
->>>>>>> af7a6f9a
 
         exp_bins = (2, 4, None)
         exp1_data = to_sparse(
