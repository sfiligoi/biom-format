#!/usr/bin/env python

#-----------------------------------------------------------------------------
# Copyright (c) 2011-2013, The BIOM Format Development Team.
#
# Distributed under the terms of the Modified BSD License.
#
# The full license is in the file COPYING.txt, distributed with this software.
#-----------------------------------------------------------------------------

from numpy import where, zeros, array, reshape, arange
from biom.unit_test import TestCase, main
<<<<<<< HEAD
from biom.table import TableException, Table, \
    UnknownID, prefer_self, index_list, dict_to_nparray, \
    list_dict_to_nparray, table_factory, list_list_to_nparray, flatten, unzip, \
    natsort, to_sparse, nparray_to_sparseobj, list_nparray_to_sparseobj, \
    SparseObj, get_zerod_matrix
=======
from biom.table import (TableException, Table, UnknownID, 
    prefer_self, index_list, dict_to_nparray, list_dict_to_nparray, 
    table_factory, list_list_to_nparray, flatten, unzip, natsort, to_sparse,
    nparray_to_sparseobj, list_nparray_to_sparseobj, SparseObj, 
    get_zerod_matrix)
>>>>>>> 8facff35
from biom.parse import parse_biom_table 
from StringIO import StringIO

__author__ = "Daniel McDonald"
__copyright__ = "Copyright 2011-2013, The BIOM Format Development Team"
__credits__ = ["Daniel McDonald", "Jai Ram Rideout", "Justin Kuczynski",
               "Greg Caporaso", "Jose Clemente", "Adam Robbins-Pianka"]
__license__ = "BSD"
__url__ = "http://biom-format.org"
__maintainer__ = "Daniel McDonald"
__email__ = "daniel.mcdonald@colorado.edu"

class SupportTests(TestCase):
    def setUp(self):
        pass

    def test_get_zerod_matrix(self):
        """returns a zerod matrix"""
        foo = array([[1,2,3],[4,5,6]])
        exp = zeros((2,3))
        obs = get_zerod_matrix(foo)
        self.assertEqual(obs,exp)

        foo = SparseObj(2,3)
        foo[1,2] = 3
        exp = SparseObj(2,3)
        obs = get_zerod_matrix(foo)
        self.assertEqual(obs,exp)

    def test_table_factory_sparseobj_nparray(self):
        """beat the table_factory sparsely to death"""
        # nparray test
        samp_ids = ['1','2','3','4']
        obs_ids = ['a','b','c']
        nparray = array([[1,2,3,4],[-1,6,7,8],[9,10,11,12]])
        data = nparray_to_sparseobj(array([[1,2,3,4],[-1,6,7,8],[9,10,11,12]]))
        exp = Table(data, samp_ids, obs_ids)
        obs = table_factory(nparray, samp_ids, obs_ids)
        self.assertEqual(obs,exp)

    def test_table_factory_sparse_list_nparray(self):
        """beat the table_factory sparsely to death"""
        # list of nparray test
        samp_ids = ['1','2','3','4']
        obs_ids = ['a','b','c']
        list_np = [array([1,2,3,4]), array([5,6,7,8]), array([9,10,11,12])]
        data = list_nparray_to_sparseobj(list_np)
        exp = Table(data, samp_ids, obs_ids)
        obs = table_factory(list_np, samp_ids, obs_ids)
        self.assertEqual(obs,exp)

    def test_table_factory_sparse_dict(self):
        """beat the table_factory sparsely to death"""
        # dict test
        samp_ids = range(24)
        obs_ids = range(101)
        dict_input = {(0,0):1,(0,10):5,(100,23):-3}
        d_input = zeros((101,24),dtype=float)
        d_input[0,0] = 1
        d_input[0,10] = 5
        d_input[100,23] = -3
        data = nparray_to_sparseobj(d_input)
        exp = Table(data, samp_ids, obs_ids)
        obs = table_factory(dict_input,samp_ids,obs_ids)
        self.assertEqual(obs, exp)

    def test_table_factory_sparse_list_dict(self):
        """beat the table_factory sparsely to death"""
        # list of dict test
        samp_ids = range(11)
        obs_ids = range(3)
        ld_input = zeros((3,11),dtype=float)
        ld_input[0,5] = 10
        ld_input[0,10] = 2
        ld_input[1,1] = 15
        ld_input[2,3] = 7
        data = nparray_to_sparseobj(ld_input)
        exp = Table(data, samp_ids, obs_ids)
        list_dict = [{(0,5):10,(10,10):2}, {(0,1):15}, {(0,3):7}]
        obs = table_factory(list_dict, samp_ids,obs_ids)
        self.assertEqual(obs, exp)

    def test_table_factory_sparse_list_dict(self):
        """beat the table_factory sparsely to death"""
        # list of dict test
        a1 = {}
        a2 = {}
        a1[(0,1)] = 1
        a2[(0,2)] = 5
        list_dict = [a1,a2]
        exp_table = zeros((2,3),dtype=float)
        exp_table[0,1] = 1
        exp_table[1,2] = 5
        data = nparray_to_sparseobj(exp_table)
        samp_ids = range(3)
        obs_ids = range(2)
        exp = Table(data, samp_ids, obs_ids)
        obs = table_factory(list_dict,samp_ids,obs_ids)
        self.assertEqual(obs, exp)

    def test_table_factory_sparse_dict(self):
        """beat the table_factory sparsely to death"""
        samp_ids = range(3)
        obs_ids = range(2)
        exp_data = zeros((2,3),dtype=float)
        exp_data[0,1] = 5
        exp_data[1,2] = 10
        data = nparray_to_sparseobj(exp_data)
        exp = Table(data, samp_ids, obs_ids)
        dict_input = {}
        dict_input[(0,1)] = 5
        dict_input[(1,2)] = 10
        obs = table_factory(dict_input, samp_ids, obs_ids)
        self.assertEqual(obs, exp)

    def test_table_factory_sparse_list_list(self):
        """beat the table_factory sparsely to death"""
        # list list test
        samp_ids = range(3)
        obs_ids = range(2)
        exp_data = SparseObj(2,3)
        exp_data[0,1] = 5
        exp_data[1,2] = 10
        exp = Table(exp_data, samp_ids, obs_ids)
<<<<<<< HEAD
        input = [[0,1,5],[1,2,10]]
        obs = table_factory(input, samp_ids, obs_ids)
=======
        input_ = [[0,1,5],[1,2,10]]
        obs = table_factory(input_, samp_ids, obs_ids)
>>>>>>> 8facff35
        self.assertEqual(obs, exp)

    def test_TableException(self):
        """Make sure a TableException can be raised"""
        def f():
            raise TableException
        self.assertRaises(TableException, f)

    def test_list_list_to_nparray(self):
        """Convert [[value, value, ... value], ...] to nparray"""
        input_ = [[1,2,3,4,5],[6,7,8,9,0],[7,6,5,4,3]]
        exp = array([[1,2,3,4,5],[6,7,8,9,0],[7,6,5,4,3]], dtype=float)
        obs = list_list_to_nparray(input_)
        self.assertEqual(obs,exp)

    def test_dict_to_nparray(self):
        """Take a dict -> array"""
        input_ = {(0,0):1,(0,10):5,(100,23):-3}
        exp = zeros((101,24),dtype=float)
        exp[0,0] = 1
        exp[0,10] = 5
        exp[100,23] = -3
        obs = dict_to_nparray(input_)
        self.assertEqual(obs,exp)

    def test_list_dict_to_nparray(self):
        """List of dict -> nparray"""
        input_ = [{(0,5):10,(10,10):2}, {(0,1):15}, {(0,3):7}]
        exp = zeros((3, 11),dtype=float)
        exp[0,5] = 10
        exp[0,10] = 2
        exp[1,1] = 15
        exp[2,3] = 7
        obs = list_dict_to_nparray(input_)
        self.assertEqual(obs,exp)

    def test_prefer_self(self):
        """prefer x"""
        exp = 1
        obs = prefer_self(1,2)
        self.assertEqual(obs, exp)

        exp = 2
        obs = prefer_self(None, 2)
        self.assertEqual(obs, exp)

        exp = None
        obs = prefer_self(None,None)
        self.assertEqual(obs,exp)

    def test_index_list(self):
        """returns a dict for list lookups"""
        exp = {'a':2,'b':0,'c':1}
        obs = index_list(['b','c','a'])
        self.assertEqual(obs,exp)

class TableTests(TestCase):
    def setUp(self):
        self.simple_derived = Table(to_sparse(array([[5,6],[7,8]])), [1,2],[3,4])
        self.vals = {(0,0):5,(0,1):6,(1,0):7,(1,1):8}
        self.st1 = Table(to_sparse(self.vals),
                               ['a','b'],['1','2'])
        self.st2 = Table(to_sparse(self.vals),
                               ['a','b'],['1','2'])
        self.vals3 = to_sparse({(0,0):1,(0,1):2,(1,0):3,(1,1):4})
        self.vals4 = to_sparse({(0,0):1,(0,1):2,(1,0):3,(1,1):4})
        self.st3 = Table(self.vals3, ['b','c'],['2','3'])
        self.st4 = Table(self.vals4, ['c','d'],['3','4'])
        self._to_dict_f = lambda x: sorted(x.items())
        self.st_rich = Table(to_sparse(self.vals), 
                ['a','b'],['1','2'],
                [{'barcode':'aatt'},{'barcode':'ttgg'}],
                [{'taxonomy':['k__a','p__b']},{'taxonomy':['k__a','p__c']}])

        self.empty_st = Table(to_sparse([]), [], [])

        self.vals5 = to_sparse({(0,1):2,(1,1):4})
        self.st5 = Table(self.vals5, ['a','b'],['5','6'])

        self.vals6 = to_sparse({(0,0):0,(0,1):0,(1,0):0,(1,1):0})
        self.st6 = Table(self.vals6, ['a','b'],['5','6'])

        self.vals7 = to_sparse({(0,0):5,(0,1):7,(1,0):8,(1,1):0})
        self.st7 = Table(self.vals7, ['a','b'],['5','6'])

        self.single_sample_st = Table(
                to_sparse(array([[2.0],[0.0],[1.0]])), ['S1'],
                ['O1','O2','O3'])
        self.single_obs_st = Table(to_sparse(array([[2.0,0.0,1.0]])),
                                         ['S1','S2','S3'], ['O1'])

    def test_getSampleIndex(self):
        """returns the sample index"""
        self.assertEqual(0, self.simple_derived.getSampleIndex(1))
        self.assertEqual(1, self.simple_derived.getSampleIndex(2))
        self.assertRaises(UnknownID, self.simple_derived.getSampleIndex, 3)

    def test_getObservationIndex(self):
        """returns the observation index"""
        self.assertEqual(0, self.simple_derived.getObservationIndex(3))
        self.assertEqual(1, self.simple_derived.getObservationIndex(4))
        self.assertRaises(UnknownID, self.simple_derived.getObservationIndex,5)

    def test_index_ids(self):
        """Index the all the ids!!!"""
        exp_samp = {1:0,2:1}
        exp_obs = {3:0,4:1}
        self.assertEqual(self.simple_derived._sample_index, exp_samp)
        self.assertEqual(self.simple_derived._obs_index, exp_obs)
    
    def test_sampleExists(self):
        """Verify samples exist!"""
        self.assertTrue(self.simple_derived.sampleExists(1))
        self.assertTrue(self.simple_derived.sampleExists(2))
        self.assertFalse(self.simple_derived.sampleExists(3))

    def test_observationExists(self):
        """Verify observation exist!"""
        self.assertTrue(self.simple_derived.observationExists(3))
        self.assertTrue(self.simple_derived.observationExists(4))
        self.assertFalse(self.simple_derived.observationExists(2))

    def test_union_id_order(self):
        """Combine unique ids, union"""
        a = [1,2,3,4]
        b = [3,4,5,6,0,'a']
        exp = {1:0, 2:1, 3:2, 4:3, 5:4, 6:5, 0:6, 'a':7}
        obs = self.st1._union_id_order(a,b)
        self.assertEqual(obs,exp)

    def test_intersect_id_order(self):
        """Combine ids, intersection"""
        a = [1,2,3,4]
        b = [3,4,5,6,0,'a']
        exp = {3:0, 4:1}
        obs = self.st1._intersect_id_order(a,b)
        self.assertEqual(obs,exp)

    def test_verify_metadata(self):
        """Make sure the metadata is sane (including obs/sample ids)"""
        obs_ids = [1,2,3]
        obs_md = [{'a':0},{'b':0},{'c':0}]
        samp_ids = [4,5,6,7]
        samp_md = [{'d':0},{'e':0},{'f':0},{'g':0}]
        d = array([[1,2,3,4],[5,6,7,8],[9,10,11,12]])
        t = Table(d, samp_ids, obs_ids, samp_md, obs_md)
        # test is that no exception is raised

        obs_ids = [1,2]
        self.assertRaises(TableException, Table, d, samp_ids, obs_ids, samp_md,
                          obs_md)

        obs_ids = [1,2,3]
        samp_ids = [4,5,6]
        self.assertRaises(TableException, Table, d, samp_ids, obs_ids, samp_md,
                          obs_md)
       
        samp_ids = [4,5,6,7]
        obs_md = ['a','b']
        self.assertRaises(TableException, Table, d, samp_ids, obs_ids, samp_md,
                          obs_md)

        obs_md = ['a','b','c']
        samp_md = ['d','e','f']
        self.assertRaises(TableException, Table, d, samp_ids, obs_ids, samp_md,
                          obs_md)
        
        obs_md = None
        samp_md = None
        # test is that no exception is raised
        t = Table(d, samp_ids, obs_ids, samp_md, obs_md)

        # do not allow duplicate ids
        obs_ids = [1,1,3]
        samp_ids = [4,5,6]
        self.assertRaises(TableException, Table, d, samp_ids, obs_ids, samp_md,
                          obs_md)

        obs_ids = [1,2,3]
        samp_ids = [4,4,6]
        self.assertRaises(TableException, Table, d, samp_ids, obs_ids, samp_md,
                          obs_md)
   
    def test_cast_metadata(self):
        """Cast metadata objects to defaultdict to support default values"""
        obs_ids = [1,2,3]
        obs_md = [{'a':1},{'b':2},{'c':3}]
        samp_ids = [4,5,6,7]
        samp_md = [{'d':1},None,{'f':3},{'g':4}]
        d = array([[1,2,3,4],[5,6,7,8],[9,10,11,12]])
        t = Table(d, samp_ids, obs_ids, samp_md, obs_md)

        self.assertEqual(t.SampleMetadata[0]['non existent key'], None)
        self.assertEqual(t.SampleMetadata[1]['non existent key'], None)
        self.assertEqual(t.SampleMetadata[2]['non existent key'], None)
        self.assertEqual(t.SampleMetadata[3]['non existent key'], None)
        self.assertEqual(t.ObservationMetadata[0]['non existent key'], None)
        self.assertEqual(t.ObservationMetadata[1]['non existent key'], None)
        self.assertEqual(t.ObservationMetadata[2]['non existent key'], None)

    def test_add_observation_metadata_w_existing_metadata(self):
        """ addObservationMetadata functions with existing metadata """
        obs_ids = [1,2,3]
        obs_md = [{'a':9},{'a':8},{'a':7}]
        samp_ids = [4,5,6,7]
        samp_md = [{'d':0},{'e':0},{'f':0},{'g':0}]
        d = array([[1,2,3,4],[5,6,7,8],[9,10,11,12]])
        t = Table(d, samp_ids, obs_ids, samp_md, obs_md)
        self.assertEqual(t.ObservationMetadata[0]['a'],9)
        self.assertEqual(t.ObservationMetadata[1]['a'],8)
        self.assertEqual(t.ObservationMetadata[2]['a'],7)
        obs_md = {1:{'taxonomy':['A','B']},
                  2:{'taxonomy':['B','C']},
                  3:{'taxonomy':['E','D','F']},
                  4:{'taxonomy':['this','is','ignored']}}
        t.addObservationMetadata(obs_md)
        self.assertEqual(t.ObservationMetadata[0]['a'],9)
        self.assertEqual(t.ObservationMetadata[1]['a'],8)
        self.assertEqual(t.ObservationMetadata[2]['a'],7)
        self.assertEqual(t.ObservationMetadata[0]['taxonomy'],['A','B'])
        self.assertEqual(t.ObservationMetadata[1]['taxonomy'],['B','C'])
        self.assertEqual(t.ObservationMetadata[2]['taxonomy'],['E','D','F'])

    def test_add_observation_metadata_one_entry(self):
        """ addObservationMetadata functions with single md entry """
        obs_ids = [1,2,3]
        obs_md = {1:{'taxonomy':['A','B']},
                  2:{'taxonomy':['B','C']},
                  3:{'taxonomy':['E','D','F']}}
        samp_ids = [4,5,6,7]
        samp_md = [{'d':0},{'e':0},{'f':0},{'g':0}]
        d = array([[1,2,3,4],[5,6,7,8],[9,10,11,12]])
        t = Table(d, samp_ids, obs_ids, samp_md, obs_md=None)
        t.addObservationMetadata(obs_md)
        self.assertEqual(t.ObservationMetadata[0]['taxonomy'],['A','B'])
        self.assertEqual(t.ObservationMetadata[1]['taxonomy'],['B','C'])
        self.assertEqual(t.ObservationMetadata[2]['taxonomy'],['E','D','F'])

    def test_add_observation_metadata_two_entries(self):
        """ addObservationMetadata functions with more than one md entry """
        obs_ids = [1,2,3]
        obs_md = {1:{'taxonomy':['A','B'], 'other':'h1'},
                  2:{'taxonomy':['B','C'], 'other':'h2'},
                  3:{'taxonomy':['E','D','F'], 'other':'h3'}}
        samp_ids = [4,5,6,7]
        samp_md = [{'d':0},{'e':0},{'f':0},{'g':0}]
        d = array([[1,2,3,4],[5,6,7,8],[9,10,11,12]])
        t = Table(d, samp_ids, obs_ids, samp_md, obs_md=None)
        t.addObservationMetadata(obs_md)
        self.assertEqual(t.ObservationMetadata[0]['taxonomy'],['A','B'])
        self.assertEqual(t.ObservationMetadata[1]['taxonomy'],['B','C'])
        self.assertEqual(t.ObservationMetadata[2]['taxonomy'],['E','D','F'])
        self.assertEqual(t.ObservationMetadata[0]['other'],'h1')
        self.assertEqual(t.ObservationMetadata[1]['other'],'h2')
        self.assertEqual(t.ObservationMetadata[2]['other'],'h3')

    def test_add_sample_metadata_one_w_existing_metadata(self):
        """ addSampleMetadata functions with existing metadata """
        obs_ids = [1,2,3]
        obs_md = [{'a':0},{'b':0},{'c':0}]
        samp_ids = [4,5,6,7]
        samp_md = [{'Treatment':'Control'},
                   {'Treatment':'Fasting'},
                   {'Treatment':'Fasting'},
                   {'Treatment':'Control'}]
        d = array([[1,2,3,4],[5,6,7,8],[9,10,11,12]])
        t = Table(d, samp_ids, obs_ids, samp_md, obs_md=obs_md)
        self.assertEqual(t.SampleMetadata[0]['Treatment'],'Control')
        self.assertEqual(t.SampleMetadata[1]['Treatment'],'Fasting')
        self.assertEqual(t.SampleMetadata[2]['Treatment'],'Fasting')
        self.assertEqual(t.SampleMetadata[3]['Treatment'],'Control')
        
        samp_md = {4:{'barcode':'TTTT'},
                   6:{'barcode':'AAAA'},
                   5:{'barcode':'GGGG'},
                   7:{'barcode':'CCCC'},
                   10:{'ignore':'me'}}
        t.addSampleMetadata(samp_md)
        self.assertEqual(t.SampleMetadata[0]['Treatment'],'Control')
        self.assertEqual(t.SampleMetadata[1]['Treatment'],'Fasting')
        self.assertEqual(t.SampleMetadata[2]['Treatment'],'Fasting')
        self.assertEqual(t.SampleMetadata[3]['Treatment'],'Control')
        self.assertEqual(t.SampleMetadata[0]['barcode'],'TTTT')
        self.assertEqual(t.SampleMetadata[1]['barcode'],'GGGG')
        self.assertEqual(t.SampleMetadata[2]['barcode'],'AAAA')
        self.assertEqual(t.SampleMetadata[3]['barcode'],'CCCC')
<<<<<<< HEAD

    def test_add_sample_metadata_one_entry(self):
        """ addSampleMetadata functions with single md entry """
        obs_ids = [1,2,3]
        obs_md = [{'a':0},{'b':0},{'c':0}]
        samp_ids = [4,5,6,7]
        samp_md = {4:{'Treatment':'Control'},
                   5:{'Treatment':'Fasting'},
                   6:{'Treatment':'Fasting'},
                   7:{'Treatment':'Control'}}
        d = array([[1,2,3,4],[5,6,7,8],[9,10,11,12]])
        t = Table(d, samp_ids, obs_ids, samp_md=None, obs_md=obs_md)
        t.addSampleMetadata(samp_md)
        self.assertEqual(t.SampleMetadata[0]['Treatment'],'Control')
        self.assertEqual(t.SampleMetadata[1]['Treatment'],'Fasting')
        self.assertEqual(t.SampleMetadata[2]['Treatment'],'Fasting')
        self.assertEqual(t.SampleMetadata[3]['Treatment'],'Control')

    def test_add_sample_metadata_two_entries(self):
        """ addSampleMetadata functions with more than one md entry """
        obs_ids = [1,2,3]
        obs_md = [{'a':0},{'b':0},{'c':0}]
        samp_ids = [4,5,6,7]
        samp_md = {4:{'Treatment':'Control','D':['A','A']},
                   5:{'Treatment':'Fasting','D':['A','B']},
                   6:{'Treatment':'Fasting','D':['A','C']},
                   7:{'Treatment':'Control','D':['A','D']}}
        d = array([[1,2,3,4],[5,6,7,8],[9,10,11,12]])
        t = Table(d, samp_ids, obs_ids, samp_md=None, obs_md=obs_md)
        t.addSampleMetadata(samp_md)
        self.assertEqual(t.SampleMetadata[0]['Treatment'],'Control')
        self.assertEqual(t.SampleMetadata[1]['Treatment'],'Fasting')
        self.assertEqual(t.SampleMetadata[2]['Treatment'],'Fasting')
        self.assertEqual(t.SampleMetadata[3]['Treatment'],'Control')
        self.assertEqual(t.SampleMetadata[0]['D'],['A','A'])
        self.assertEqual(t.SampleMetadata[1]['D'],['A','B'])
        self.assertEqual(t.SampleMetadata[2]['D'],['A','C'])
        self.assertEqual(t.SampleMetadata[3]['D'],['A','D'])

    def test_getValueByIds(self):
        """Return the value located in the matrix by the ids"""
        t1 = Table(array([[5,6],[7,8]]), [1,2],[3,4])
        t2 = Table(array([[5,6],[7,8]]), ['a','b'],['c','d'])
        
        self.assertEqual(5, t1.getValueByIds(3,1))
        self.assertEqual(6, t1.getValueByIds(3,2))
        self.assertEqual(7, t1.getValueByIds(4,1))
        self.assertEqual(8, t1.getValueByIds(4,2))
        self.assertEqual(5, t2.getValueByIds('c','a'))
        self.assertEqual(6, t2.getValueByIds('c','b'))
        self.assertEqual(7, t2.getValueByIds('d','a'))
        self.assertEqual(8, t2.getValueByIds('d','b'))

        self.assertRaises(UnknownID, t1.getValueByIds, 'a', 1)
        self.assertRaises(UnknownID, t2.getValueByIds, 0, 0)

    def test_getitem(self):
        """getitem should work as expeceted"""
        self.assertEqual(self.simple_derived[0,0], 5)
        self.assertEqual(self.simple_derived[1,0], 7)
        self.assertEqual(self.simple_derived[0,1], 6)
        self.assertEqual(self.simple_derived[1,1], 8)
        self.assertRaises(IndexError, self.simple_derived.__getitem__, [1,2])

    def test_sampleData(self):
        """tested in derived class"""
        self.assertRaises(UnknownID, self.st1.sampleData, 'foo')

    def test_observationData(self):
        """tested in derived class"""
        self.assertRaises(UnknownID, self.st1.observationData, 'foo')

    def test_isEmpty(self):
        """returns true if empty"""
        self.assertTrue(Table(array([]),[],[]).isEmpty())
        self.assertFalse(self.simple_derived.isEmpty())

    def test_immutability(self):
        """Test Table object immutability."""
        # Try to set members to something completely different.
        self.assertRaises(TypeError, self.st1.__setattr__, 'SampleIds',
                          ['foo', 'bar'])
        self.assertRaises(TypeError, self.simple_derived.__setattr__,
                          'ObservationIds', ['foo', 'bar'])
        self.assertRaises(TypeError, self.st2.__setattr__,
                          'SampleMetadata', [{'foo':'bar'}, {'bar':'baz'}])
        self.assertRaises(TypeError, self.st1.__setattr__,
                          'ObservationMetadata', [{'foo':'bar'},
                                                  {'bar':'baz'}])
=======

    def test_add_sample_metadata_one_entry(self):
        """ addSampleMetadata functions with single md entry """
        obs_ids = [1,2,3]
        obs_md = [{'a':0},{'b':0},{'c':0}]
        samp_ids = [4,5,6,7]
        samp_md = {4:{'Treatment':'Control'},
                   5:{'Treatment':'Fasting'},
                   6:{'Treatment':'Fasting'},
                   7:{'Treatment':'Control'}}
        d = array([[1,2,3,4],[5,6,7,8],[9,10,11,12]])
        t = Table(d, samp_ids, obs_ids, samp_md=None, obs_md=obs_md)
        t.addSampleMetadata(samp_md)
        self.assertEqual(t.SampleMetadata[0]['Treatment'],'Control')
        self.assertEqual(t.SampleMetadata[1]['Treatment'],'Fasting')
        self.assertEqual(t.SampleMetadata[2]['Treatment'],'Fasting')
        self.assertEqual(t.SampleMetadata[3]['Treatment'],'Control')

    def test_add_sample_metadata_two_entries(self):
        """ addSampleMetadata functions with more than one md entry """
        obs_ids = [1,2,3]
        obs_md = [{'a':0},{'b':0},{'c':0}]
        samp_ids = [4,5,6,7]
        samp_md = {4:{'Treatment':'Control','D':['A','A']},
                   5:{'Treatment':'Fasting','D':['A','B']},
                   6:{'Treatment':'Fasting','D':['A','C']},
                   7:{'Treatment':'Control','D':['A','D']}}
        d = array([[1,2,3,4],[5,6,7,8],[9,10,11,12]])
        t = Table(d, samp_ids, obs_ids, samp_md=None, obs_md=obs_md)
        t.addSampleMetadata(samp_md)
        self.assertEqual(t.SampleMetadata[0]['Treatment'],'Control')
        self.assertEqual(t.SampleMetadata[1]['Treatment'],'Fasting')
        self.assertEqual(t.SampleMetadata[2]['Treatment'],'Fasting')
        self.assertEqual(t.SampleMetadata[3]['Treatment'],'Control')
        self.assertEqual(t.SampleMetadata[0]['D'],['A','A'])
        self.assertEqual(t.SampleMetadata[1]['D'],['A','B'])
        self.assertEqual(t.SampleMetadata[2]['D'],['A','C'])
        self.assertEqual(t.SampleMetadata[3]['D'],['A','D'])

    def test_getValueByIds(self):
        """Return the value located in the matrix by the ids"""
        t1 = Table(array([[5,6],[7,8]]), [1,2],[3,4])
        t2 = Table(array([[5,6],[7,8]]), ['a','b'],['c','d'])
        
        self.assertEqual(5, t1.getValueByIds(3,1))
        self.assertEqual(6, t1.getValueByIds(3,2))
        self.assertEqual(7, t1.getValueByIds(4,1))
        self.assertEqual(8, t1.getValueByIds(4,2))
        self.assertEqual(5, t2.getValueByIds('c','a'))
        self.assertEqual(6, t2.getValueByIds('c','b'))
        self.assertEqual(7, t2.getValueByIds('d','a'))
        self.assertEqual(8, t2.getValueByIds('d','b'))

        self.assertRaises(UnknownID, t1.getValueByIds, 'a', 1)
        self.assertRaises(UnknownID, t2.getValueByIds, 0, 0)

    def test_getitem(self):
        """getitem should work as expeceted"""
        self.assertEqual(self.simple_derived[0,0], 5)
        self.assertEqual(self.simple_derived[1,0], 7)
        self.assertEqual(self.simple_derived[0,1], 6)
        self.assertEqual(self.simple_derived[1,1], 8)
        self.assertRaises(IndexError, self.simple_derived.__getitem__, [1,2])

    def test_str(self):
        """str is dependent on derived class"""
        self.assertRaises(TableException, str, self.t1)

    def test_sampleData(self):
        """tested in derived class"""
        self.assertRaises(UnknownID, self.t1.sampleData, 'foo')

    def test_observationData(self):
        """tested in derived class"""
        self.assertRaises(UnknownID, self.t1.observationData, 'foo')
   
    def test_delimitedSelf(self):
        """Test basic string functionality of self"""
        self.assertRaises(TableException, self.t1.delimitedSelf)

    def test_merge(self):
        """General merge method"""
        # tests in derived classes
        self.assertRaises(TableException, self.t1.merge, 'a','b','c')

    def test_isEmpty(self):
        """returns true if empty"""
        self.assertTrue(self.t1.isEmpty())
        self.assertFalse(self.simple_derived.isEmpty())

    def test_immutability(self):
        """Test Table object immutability."""
        # Try to set members to something completely different.
        self.assertRaises(TypeError, self.t1.__setattr__, 'SampleIds',
                          ['foo', 'bar'])
        self.assertRaises(TypeError, self.simple_derived.__setattr__,
                          'ObservationIds', ['foo', 'bar'])
        self.assertRaises(TypeError, self.t2.__setattr__,
                          'SampleMetadata', [{'foo':'bar'}, {'bar':'baz'}])
        self.assertRaises(TypeError, self.t1.__setattr__,
                          'ObservationMetadata', [{'foo':'bar'},
                                                  {'bar':'baz'}])

class SparseTableTests(TestCase):
    def setUp(self):
        self.vals = {(0,0):5,(0,1):6,(1,0):7,(1,1):8}
        self.st1 = Table(to_sparse(self.vals),
                               ['a','b'],['1','2'])
        self.st2 = Table(to_sparse(self.vals),
                               ['a','b'],['1','2'])
        self.vals3 = to_sparse({(0,0):1,(0,1):2,(1,0):3,(1,1):4})
        self.vals4 = to_sparse({(0,0):1,(0,1):2,(1,0):3,(1,1):4})
        self.st3 = Table(self.vals3, ['b','c'],['2','3'])
        self.st4 = Table(self.vals4, ['c','d'],['3','4'])
        self._to_dict_f = lambda x: sorted(x.items())
        self.st_rich = Table(to_sparse(self.vals), 
                ['a','b'],['1','2'],
                [{'barcode':'aatt'},{'barcode':'ttgg'}],
                [{'taxonomy':['k__a','p__b']},{'taxonomy':['k__a','p__c']}])

        self.empty_st = Table(to_sparse([]), [], [])

        self.vals5 = to_sparse({(0,1):2,(1,1):4})
        self.st5 = Table(self.vals5, ['a','b'],['5','6'])

        self.vals6 = to_sparse({(0,0):0,(0,1):0,(1,0):0,(1,1):0})
        self.st6 = Table(self.vals6, ['a','b'],['5','6'])

        self.vals7 = to_sparse({(0,0):5,(0,1):7,(1,0):8,(1,1):0})
        self.st7 = Table(self.vals7, ['a','b'],['5','6'])

        self.single_sample_st = Table(
                to_sparse(array([[2.0],[0.0],[1.0]])), ['S1'],
                ['O1','O2','O3'])
        self.single_obs_st = Table(to_sparse(array([[2.0,0.0,1.0]])),
                                         ['S1','S2','S3'], ['O1'])
>>>>>>> 8facff35

    def test_sum(self):
        """Test of sum!"""
        self.assertEqual(self.st1.sum('whole'), 26)
        self.assertEqual(self.st1.sum('sample'), array([12,14]))
        self.assertEqual(self.st1.sum('observation'), array([11,15]))

        exp = array([3.0])
        obs = self.single_sample_st.sum('sample')
        self.assertEqual(obs, exp)

        exp = array([3.0])
        obs = self.single_obs_st.sum('observation')
        self.assertEqual(obs, exp)

    def test_reduce(self):
        """Reduce method"""
        f = lambda x,y: x*2 + y
        self.assertEqual(self.st1.reduce(f, 'sample'), array([17,20]))
        self.assertEqual(self.st1.reduce(f, 'observation'), array([16,22]))

    def test_transpose(self):
        """Should transpose a sparse table"""
        obs = self.st1.transpose()

        self.assertEqual(obs.SampleIds, self.st1.ObservationIds)
        self.assertEqual(obs.ObservationIds, self.st1.SampleIds)
        self.assertEqual(obs.sampleData('1'), self.st1.observationData('1'))
        self.assertEqual(obs.sampleData('2'), self.st1.observationData('2'))
        self.assertEqual(obs.transpose(), self.st1)

        obs = self.st_rich.transpose()

        self.assertEqual(obs.SampleIds, self.st_rich.ObservationIds)
        self.assertEqual(obs.ObservationIds, self.st_rich.SampleIds)
        self.assertEqual(obs.SampleMetadata, self.st_rich.ObservationMetadata)
        self.assertEqual(obs.ObservationMetadata, self.st_rich.SampleMetadata)
        self.assertEqual(obs.sampleData('1'),
                         self.st_rich.observationData('1'))
        self.assertEqual(obs.sampleData('2'),
                         self.st_rich.observationData('2'))
        self.assertEqual(obs.transpose(), self.st_rich)

    def test_sortObservationOrder(self):
        """sort by observations arbitrary order"""
        vals = {(0,0):7,(0,1):8,(1,0):5,(1,1):6}
        exp = Table(to_sparse(vals),
                               ['a','b'],['2','1'])
        obs = self.st1.sortObservationOrder(['2','1'])
        self.assertEqual(obs,exp)
 
    def test_sortSampleOrder(self):
        """sort by observations arbitrary order"""
        vals = {(0,0):6,(0,1):5,
                (1,0):8,(1,1):7}
        exp = Table(to_sparse(vals),
                               ['b','a'],['1','2'])
        
        obs = self.st1.sortSampleOrder(['b','a'])
        self.assertEqual(obs,exp)
 
    def test_sortBySampleId(self):
        """sort by samples by a function"""
        sort_f = sorted
        data_in = nparray_to_sparseobj(array([[1,2,3,8],[4,5,6,9],[7,8,9,11]]))
        t = Table(data_in, ['c','a','b','d'],[2,1,3])
        exp_data = nparray_to_sparseobj(array([[2,3,1,8],[5,6,4,9],[8,9,7,11]]))
        exp = Table(exp_data,['a','b','c','d'], [2,1,3])
        obs = t.sortBySampleId(sort_f=sort_f)
        self.assertEqual(obs,exp)

    def test_sortByObservationId(self):
        """sort by observation ids by a function"""
        sort_f = sorted
        data_in = nparray_to_sparseobj(array([[1,2,3,8],[4,5,6,9],[7,8,9,11]]), float)
        t = Table(data_in, ['c','a','b','d'],[2,1,3])
        exp_data = nparray_to_sparseobj(array([[4,5,6,9],[1,2,3,8],[7,8,9,11]]), float)
        exp = Table(exp_data,['c','a','b','d'],[1,2,3])
        obs = t.sortByObservationId(sort_f=sort_f)
        self.assertEqual(obs,exp)

    def test_eq(self):
        """sparse equality"""
        self.assertTrue(self.st1 == self.st2)
        object.__setattr__(self.st1, 'ObservationIds', [1,2,3])
        self.assertFalse(self.st1 == self.st2)

        object.__setattr__(self.st1, 'ObservationIds', self.st2.ObservationIds)
        object.__setattr__(self.st1, '_data',
                           nparray_to_sparseobj(array([[1,2],[10,20]])))
        self.assertFalse(self.st1 == self.st2)

    def test_data_equality(self):
        """check equality between tables"""
        self.assertTrue(self.st1._data_equality(self.st2))
        self.assertTrue(self.st1._data_equality(self.st1))
        self.assertFalse(self.st1._data_equality(self.st3))

    def test_nonzero(self):
        """Return a list of nonzero positions"""
        data = {(0,0):5,(0,1):6,(0,2):0,(0,3):3,
                (1,0):0,(1,1):7,(1,2):0,(1,3):8,
                (2,0):1,(2,1):-1,(2,2):0,(2,3):0}
        st = Table(to_sparse(data), ['a','b','c','d'],['1','2','3'])
        exp = [('1','a'),('1','b'),('1','d'),('2','b'),('2','d'),('3','a'),
               ('3','b')]
        obs = list(st.nonzero())
        self.assertEqual(obs, exp)

    def test_nonzeroCounts(self):
        """Returns nonzero counts over an axis"""
        data = {(0,0):5,(0,1):6,(0,2):0,(0,3):3,
                (1,0):0,(1,1):7,(1,2):0,(1,3):8,
                (2,0):1,(2,1):-1,(2,2):0,(2,3):0}
        st = Table(to_sparse(data), ['a','b','c','d'],['1','2','3'])
        
        exp_samp = array([6, 12, 0, 11])
        exp_obs = array([14, 15, 0])
        exp_whole = array([29])

        obs_samp = st.nonzeroCounts('sample')
        obs_obs = st.nonzeroCounts('observation')
        obs_whole = st.nonzeroCounts('whole')

        self.assertEqual(obs_samp, exp_samp)
        self.assertEqual(obs_obs, exp_obs)
        self.assertEqual(obs_whole, exp_whole)

    def test_nonzeroCounts_binary(self):
        """Returns nonzero counts over an axis"""
        data = {(0,0):5,(0,1):6,(0,2):0,(0,3):3,
                (1,0):0,(1,1):7,(1,2):0,(1,3):8,
                (2,0):1,(2,1):-1,(2,2):0,(2,3):0}
        st = Table(to_sparse(data), ['a','b','c','d'],['1','2','3'])
        
        exp_samp = array([2, 3, 0, 2])
        exp_obs = array([3, 2, 2])
        exp_whole = array([7])

        obs_samp = st.nonzeroCounts('sample', binary=True)
        obs_obs = st.nonzeroCounts('observation', binary=True)
        obs_whole = st.nonzeroCounts('whole', binary=True)

        self.assertEqual(obs_samp, exp_samp)
        self.assertEqual(obs_obs, exp_obs)
        self.assertEqual(obs_whole, exp_whole)
    
    def test_merge(self):
        """Merge two tables"""
        u = 'union'
        i = 'intersection'

        # test 1
        data = to_sparse({(0,0):10,(0,1):12,(1,0):14,(1,1):16})
        exp = Table(data, ['a','b'],['1','2'])
        obs = self.st1.merge(self.st1, Sample=u, Observation=u)
        self.assertEqual(obs, exp)
        
        # test 2
        data = to_sparse({(0,0):5,(0,1):6,(0,2):0,(1,0):7,(1,1):9,(1,2):2,
                          (2,0):0,(2,1):3,(2,2):4})
        exp = Table(data, ['a','b','c'], ['1','2','3'])
        obs = self.st1.merge(self.st3, Sample=u, Observation=u)
        self.assertEqual(obs, exp)
        
        # test 3
        data = to_sparse({(0,0):5,(0,1):6,(0,2):0,(0,3):0,
                          (1,0):7,(1,1):8,(1,2):0,(1,3):0,
                          (2,0):0,(2,1):0,(2,2):1,(2,3):2,
                          (3,0):0,(3,1):0,(3,2):3,(3,3):4})
        exp = Table(data,['a','b','c','d'],['1','2','3','4'])
        obs = self.st1.merge(self.st4, Sample=u, Observation=u)
        self.assertEqual(obs, exp)

        # test 4
        data = to_sparse({(0,0):10,(0,1):12,(1,0):14,(1,1):16})
        exp = Table(data, ['a','b'], ['1','2'])
        obs = self.st1.merge(self.st1, Sample=i, Observation=i)
        self.assertEqual(obs, exp)
        
        # test 5
        exp = Table(to_sparse({(0,0):9}), ['b'], ['2'])
        obs = self.st1.merge(self.st3, Sample=i, Observation=i)
        self.assertEqual(obs, exp)
        
        # test 6
        self.assertRaises(TableException, self.st1.merge, self.st4, i, i)

        # test 7
        data = to_sparse({(0,0):10,(0,1):12,(1,0):14,(1,1):16})
        exp = Table(data, ['a','b'],['1','2'])
        obs = self.st1.merge(self.st1, Sample=i, Observation=u)
        self.assertEqual(obs, exp)

        # test 8
        data = to_sparse({(0,0):6,(1,0):9,(2,0):3})
        exp = Table(data, ['b'],['1','2','3'])
        obs = self.st1.merge(self.st3, Sample=i, Observation=u)
        self.assertEqual(obs, exp)

        # test 9
        self.assertRaises(TableException, self.st1.merge, self.st4, i, u)

        # test 10
        data = to_sparse({(0,0):10,(0,1):12,(1,0):14,(1,1):16})
        exp = Table(data, ['a','b'],['1','2'])
        obs = self.st1.merge(self.st1, Sample=u, Observation=i)
        self.assertEqual(obs, exp)

        # test 11
        data = to_sparse({(0,0):7,(0,1):9,(0,2):2})
        exp = Table(data, ['a','b','c'],['2'])
        obs = self.st1.merge(self.st3, Sample=u, Observation=i)
        self.assertEqual(obs, exp)
        
        # test 12
        self.assertRaises(TableException, self.st1.merge, self.st4, u, i)

    def test_sampleData(self):
        """tested in derived class"""
        exp = array([5,7])
        obs = self.dt1.sampleData('a')
        self.assertEqual(obs, exp)
        self.assertRaises(UnknownID, self.dt1.sampleData, 'asdasd')

    def test_observationData(self):
        """tested in derived class"""
        exp = array([5,6])
        obs = self.dt1.observationData('1')
        self.assertEqual(obs, exp)
        self.assertRaises(UnknownID, self.dt1.observationData, 'asdsad')

    def test_sampleData(self):
        """tested in derived class"""
        exp = array([5,7])
        obs = self.st1.sampleData('a')
        self.assertEqual(obs, exp)
        self.assertRaises(UnknownID, self.st1.sampleData, 'asdasd')

    def test_observationData(self):
        """tested in derived class"""
        exp = array([5,6])
        obs = self.st1.observationData('1')
        self.assertEqual(obs, exp)
        self.assertRaises(UnknownID, self.st1.observationData, 'asdsad')

    def test_delimitedSelf(self):
        """Print out self in a delimited form"""
        exp = '\n'.join(["# Constructed from biom file","#OTU ID\ta\tb","1\t5.0\t6.0","2\t7.0\t8.0"])
        obs = self.st1.delimitedSelf()
        self.assertEqual(obs,exp)

        # Test observation_column_name.
        exp = '\n'.join(["# Constructed from biom file","Taxon\ta\tb","1\t5.0\t6.0","2\t7.0\t8.0"])
        obs = self.st1.delimitedSelf(observation_column_name='Taxon')
        self.assertEqual(obs,exp)

    def test_conv_to_np(self):
        """Should convert a self styled vector to numpy type"""
        input_row = SparseObj(1,3)
        input_row[(0,0)] = 10
        exp = array([10.0, 0, 0])
        obs = self.st1._conv_to_np(input_row)
        self.assertEqual(obs, exp)

        input_col = SparseObj(3,1)
        input_col[(0,0)] = 12
        exp = array([12.0, 0, 0])
        obs = self.st1._conv_to_np(input_col)
        self.assertEqual(obs, exp)

        # 1x1
        input_vec = SparseObj(1,1)
        input_vec[(0,0)] = 42
        exp = array([42.0])
        obs = self.st1._conv_to_np(input_vec)
        self.assertEqual(obs, exp)

    def test_conv_to_self_type(self):
        """Should convert other to SparseObj type"""
        exp = SparseObj(2,2)
        exp[(0,0)] = 5
        exp[(0,1)] = 6
        exp[(1,0)] = 7
        exp[(1,1)] = 8        
        obs = self.st1._conv_to_self_type(self.vals)
        self.assertEqual(sorted(obs.items()), sorted(exp.items()))

        exp = SparseObj(2,2)
        exp[(0,0)] = 5
        exp[(0,1)] = 7
        exp[(1,0)] = 6
        exp[(1,1)] = 8        
        obs = self.st1._conv_to_self_type(self.vals, transpose=True)
        self.assertEqual(sorted(obs.items()), sorted(exp.items()))

        # passing a single vector
        exp = SparseObj(1,3)
        exp[(0,0)] = 2
        exp[(0,1)] = 0
        exp[(0,2)] = 3
        obs = self.st1._conv_to_self_type(array([2,0,3]))
        self.assertEqual(sorted(obs.items()), sorted(exp.items()))

        # passing a list of dicts
        exp = SparseObj(2,3)
        exp[(0,0)] = 5
        exp[(0,1)] = 6
        exp[(0,2)] = 7
        exp[(1,0)] = 8
        exp[(1,1)] = 9
        exp[(1,2)] = 10
        obs = self.st1._conv_to_self_type([{(0,0):5,(0,1):6,(0,2):7},
                                           {(1,0):8,(1,1):9,(1,2):10}])
        self.assertEqual(sorted(obs.items()), sorted(exp.items())) 

    def test_iter(self):
        """Should iterate over samples"""
        exp = [(array([5,7]), 'a', None), (array([6,8]), 'b', None)]
        obs = list(self.st1)
        self.assertEqual(obs, exp)

    def test_iter_obs(self):
        """Iterate over observations of sparse matrix"""
        r1 = SparseObj(1,2)
        r2 = SparseObj(1,2)
        r1[(0,0)] = 5
        r1[(0,1)] = 6
        r2[(0,0)] = 7
        r2[(0,1)] = 8

        exp = map(self._to_dict_f, [r1, r2])
        obs = map(self._to_dict_f, self.st1._iter_obs())

        self.assertEqual(obs, exp)

    def test_iter_samp(self):
        """Iterate over samples of sparse matrix"""
        c1 = SparseObj(1,2)
        c2 = SparseObj(1,2)
        c1[(0,0)] = 5
        c1[(0,1)] = 7
        c2[(0,0)] = 6
        c2[(0,1)] = 8
        exp = map(self._to_dict_f, [c1, c2])
        obs = map(self._to_dict_f, self.st1._iter_samp())

        self.assertEqual(obs, exp)

    def test_iterSamples(self):
        """Iterates samples"""
        gen = self.st1.iterSamples()
        exp = [(array([5,7]), 'a', None), (array([6,8]), 'b', None)]
        obs = list(gen)
        self.assertEqual(obs, exp)

        gen = self.st_rich.iterSamples()
        exp = [(array([5,7]), 'a', {'barcode':'aatt'}),
               (array([6,8]), 'b', {'barcode':'ttgg'})]
        obs = list(gen)
        self.assertEqual(obs, exp)

        # [[1,2,3],[1,0,2]] isn't yielding column 2 correctly
        vals = {(0,0):5,(0,1):6,(1,1):8}
        st = Table(to_sparse(vals), ['a','b'],['1','2'])
        gen = st.iterSamples()
        exp = [(array([5,0]), 'a', None), (array([6,8]), 'b', None)]
        obs = list(gen)
        self.assertEqual(obs, exp)

    def test_iterObservations(self):
        """Iterates observations"""
        gen = self.st1.iterObservations()
        exp = [(array([5,6]), '1', None), (array([7,8]), '2', None)]
        obs = list(gen)
        self.assertEqual(obs, exp)

        gen = self.st_rich.iterObservations()
        exp = [(array([5,6]), '1', {'taxonomy':['k__a','p__b']}),
               (array([7,8]), '2', {'taxonomy':['k__a','p__c']})]
        obs = list(gen)
        self.assertEqual(obs, exp)

    def test_iterSampleData(self):
        """Iterates data by samples"""
        gen = self.st1.iterSampleData()
        exp = [array([5,7]),array([6,8])]
        obs = list(gen)
        self.assertEqual(obs, exp)

        gen = self.st_rich.iterSampleData()
        exp = [array([5,7]), array([6,8])]
        obs = list(gen)
        self.assertEqual(obs, exp)

        # [[1,2,3],[1,0,2]] isn't yielding column 2 correctly
        vals = {(0,0):5,(0,1):6,(1,1):8}
        st = Table(to_sparse(vals), ['a','b'],['1','2'])
        gen = st.iterSampleData()
        exp = [array([5,0]), array([6,8])]
        obs = list(gen)
        self.assertEqual(obs, exp)

    def test_iterSampleData_single_obs(self):
        """Iterates data by samples with a single observation."""
        exp = [array([2.0]), array([0.0]), array([1.0])]
        obs = list(self.single_obs_st.iterSampleData())
        # We test this way to make sure the observed value is a single element
        # array instead of a numpy scalar.
        for o, e in zip(obs, exp):
            self.assertEqual(o, e)

    def test_iterObservationData(self):
        """Iterates data by observations"""
        gen = self.st1.iterObservationData()
        exp = [array([5,6]), array([7,8])]
        obs = list(gen)
        self.assertEqual(obs, exp)

        gen = self.st_rich.iterObservationData()
        exp = [array([5,6]), array([7,8])]
        obs = list(gen)
        self.assertEqual(obs, exp)

    def test_iterObservationData_single_sample(self):
        """Iterates data by observations from a single sample."""
        exp = [array([2.0]), array([0.0]), array([1.0])]
        obs = list(self.single_sample_st.iterObservationData())
        for o, e in zip(obs, exp):
            self.assertEqual(o, e)

    def test_filterSamples(self):
        """Filters samples by arbitrary function"""
        f_value = lambda v,id_,md: (v <= 5).any()
        f_id = lambda v,id_,md: id_ == 'a'
        f_md = lambda v,id_,md: md['barcode'] == 'ttgg'

        val_sd = to_sparse({(0,0):5,(1,0):7})
        exp_value = Table(val_sd, ['a'], ['1','2'], 
                [{'barcode':'aatt'}], [{'taxonomy':['k__a','p__b']},
                                       {'taxonomy':['k__a','p__c']}])
        id_sd = to_sparse({(0,0):5,(1,0):7})
        exp_id = Table(id_sd, ['a'], ['1','2'], 
                [{'barcode':'aatt'}], [{'taxonomy':['k__a','p__b']},
                                       {'taxonomy':['k__a','p__c']}])
        md_sd = to_sparse({(0,0):6,(1,0):8})
        exp_md = Table(md_sd, ['b'], ['1','2'], 
                [{'barcode':'ttgg'}], [{'taxonomy':['k__a','p__b']},
                                       {'taxonomy':['k__a','p__c']}])
       
        obs_value = self.st_rich.filterSamples(f_value)
        obs_id = self.st_rich.filterSamples(f_id)
        obs_md = self.st_rich.filterSamples(f_md)

        self.assertEqual(obs_value, exp_value)
        self.assertEqual(obs_id, exp_id)
        self.assertEqual(obs_md, exp_md)

        inv_sd = to_sparse({(0,0):6,(1,0):8})
        exp_inv = Table(inv_sd, ['b'], ['1','2'], 
                [{'barcode':'ttgg'}], [{'taxonomy':['k__a','p__b']},
                                       {'taxonomy':['k__a','p__c']}])
        obs_inv = self.st_rich.filterSamples(f_value, invert=True)
        self.assertEqual(obs_inv, exp_inv)
        self.assertRaises(TableException, self.st_rich.filterSamples, \
                lambda x,y,z: False)
        
    def test_filterObservations(self):
        """Filters observations by arbitrary function"""
        f_value = lambda v,id_,md: (v <= 5).any()
        f_id = lambda v,id_,md: id_ == '1'
        f_md = lambda v,id_,md: md['taxonomy'][1] == 'p__c'

        val_sd = to_sparse({(0,0):5,(0,1):6})
        exp_value = Table(val_sd, ['a','b'], ['1'], 
                [{'barcode':'aatt'},{'barcode':'ttgg'}], 
                [{'taxonomy':['k__a','p__b']}])
        id_sd = to_sparse({(0,0):5,(0,1):6})
        exp_id = Table(id_sd, ['a','b'], ['1'], 
                [{'barcode':'aatt'},{'barcode':'ttgg'}], 
                [{'taxonomy':['k__a','p__b']}])
        md_sd = to_sparse({(0,0):7,(0,1):8})
        exp_md = Table(md_sd, ['a','b'], ['2'], 
                [{'barcode':'aatt'},{'barcode':'ttgg'}], 
                [{'taxonomy':['k__a','p__c']}])
        
        obs_value = self.st_rich.filterObservations(f_value)
        obs_id = self.st_rich.filterObservations(f_id)
        obs_md = self.st_rich.filterObservations(f_md)

        self.assertEqual(obs_value, exp_value)
        self.assertEqual(obs_id, exp_id)
        self.assertEqual(obs_md, exp_md)

        inv_sd = to_sparse({(0,0):7,(0,1):8})
        exp_inv = Table(inv_sd, ['a','b'], ['2'], 
                [{'barcode':'aatt'},{'barcode':'ttgg'}], 
                [{'taxonomy':['k__a','p__c']}])
        obs_inv = self.st_rich.filterObservations(f_value, invert=True)
        self.assertEqual(obs_inv, exp_inv)
        self.assertRaises(TableException, self.st_rich.filterObservations, \
                lambda x,y,z: False)

    def test_transformObservations(self):
        """Transform observations by arbitrary function"""
        def transform_f(v, id, md):
            return where(v >= 7, 1, 0)
        sp_sd = to_sparse({(0,0):0,(0,1):0,(1,0):1,(1,1):1})
        exp = Table(sp_sd, ['a','b'], ['1','2'])
        obs = self.st1.transformObservations(transform_f)
        self.assertEqual(obs, exp)
    
    def test_transformSamples(self):
        """Transform samples by arbitrary function"""
        def transform_f(v, id, md):
            return where(v >= 6, 1, 0)
        sp_sd = to_sparse({(0,0):0,(0,1):1,(1,0):1,(1,1):1})
        exp = Table(sp_sd, ['a','b'], ['1','2'])
        obs = self.st1.transformSamples(transform_f)
        self.assertEqual(obs, exp)

    def test_normObservationBySample(self):
        """normalize observations by sample"""
        data = to_sparse({(0,0):2,(0,1):0,(1,0):6,(1,1):1})
        data_exp = to_sparse({(0,0):0.25,(0,1):0.0,(1,0):0.75,(1,1):1.0})
        st = Table(data, ['a','b'],['1','2'])
        exp = Table(data_exp, ['a','b'], ['1','2'])
        obs = st.normObservationBySample()
        self.assertEqual(obs, exp)
    
    def test_normObservationByMetadata(self):
        """normalize observations by sample"""
        data = to_sparse({(0,0):6,(0,1):0,(1,0):6,(1,1):1})
        data_exp = to_sparse({(0,0):2.,(0,1):0.0,(1,0):3.0,(1,1):0.5})
        st = Table(data, ['a','b'],['1','2'],[{},{}],[{'CopyNumber':3},{'CopyNumber':2}])
        exp = Table(data_exp, ['a','b'], ['1','2'],[{},{}],[{'CopyNumber':3},{'CopyNumber':2}])
        obs = st.normObservationByMetadata('CopyNumber')
        self.assertEqual(obs, exp)
        
    def test_normSampleByObservation(self):
        """normalize sample by observation"""
        data = to_sparse({(0,0):0,(0,1):2,(1,0):2,(1,1):6})
        data_exp = to_sparse({(0,0):0.0,(0,1):1.0,(1,0):0.25,(1,1):0.75})
        st = Table(data, ['a','b'],['1','2'])
        exp = Table(data_exp, ['a','b'], ['1','2'])
        obs = st.normSampleByObservation()
        self.assertEqual(obs, exp)

    def test_binSamplesByMetadata(self):
        """Yield tables binned by sample metadata"""
        f = lambda x: x['age']
        obs_ids = ['a','b','c','d']
        samp_ids = ['1','2','3','4']
        data = {(0,0):1,(0,1):2,(0,2):3,(0,3):4,
                (1,0):5,(1,1):6,(1,2):7,(1,3):8,
                (2,0):8,(2,1):9,(2,2):10,(2,3):11,
                (3,0):12,(3,1):13,(3,2):14,(3,3):15}
        obs_md = [{},{},{},{}]
        samp_md = [{'age':2,'foo':10},{'age':4},{'age':2,'bar':5},{}]
        t = Table(to_sparse(data), samp_ids, obs_ids, samp_md, obs_md)
        obs_bins, obs_tables = unzip(t.binSamplesByMetadata(f))

        exp_bins = (2, 4, None)
        exp1_data = to_sparse({(0,0):1,(0,1):3,(1,0):5,(1,1):7,(2,0):8,
                               (2,1):10,(3,0):12,(3,1):14})
        exp1_obs_ids = ['a','b','c','d']
        exp1_samp_ids = ['1','3']
        exp1_obs_md = [{},{},{},{}]
        exp1_samp_md = [{'age':2,'foo':10},{'age':2,'bar':5}]
        exp1 = Table(exp1_data, exp1_samp_ids, exp1_obs_ids, exp1_samp_md, 
                          exp1_obs_md)
        exp2_data = to_sparse({(0,0):2,(1,0):6,(2,0):9,(3,0):13})
        exp2_obs_ids = ['a','b','c','d']
        exp2_samp_ids = ['2']
        exp2_obs_md = [{},{},{},{}]
        exp2_samp_md = [{'age':4}]
        exp2 = Table(exp2_data, exp2_samp_ids, exp2_obs_ids, exp2_samp_md, 
                          exp2_obs_md)
        exp3_data = to_sparse({(0,0):4,(1,0):8,(2,0):11,(3,0):15})
        exp3_obs_ids = ['a','b','c','d']
        exp3_samp_ids = ['4']
        exp3_obs_md = [{},{},{},{}]
        exp3_samp_md = [{'age':None}]
        exp3 = Table(exp3_data, exp3_samp_ids, exp3_obs_ids, exp3_samp_md, 
                          exp3_obs_md)
        exp_tables = (exp1, exp2, exp3)
    
        exp1_idx = obs_bins.index(exp_bins[0])
        exp2_idx = obs_bins.index(exp_bins[1])
        exp3_idx = obs_bins.index(exp_bins[2])
        obs_sort = (obs_bins[exp1_idx], obs_bins[exp2_idx], obs_bins[exp3_idx])
        self.assertEqual(obs_sort, exp_bins)
        obs_sort = (obs_tables[exp1_idx], obs_tables[exp2_idx], 
                    obs_tables[exp3_idx])

        self.assertEqual(obs_sort, exp_tables)

        # We should get the same table type back.
        exp_types = (Table, Table, Table)
        obs_sort = (type(obs_tables[exp1_idx]), type(obs_tables[exp2_idx]),
                    type(obs_tables[exp3_idx]))
        self.assertEqual(obs_sort, exp_types)

        # Test passing a different constructor. We should get the same data
        # equality, but different table types.
        obs_bins, obs_tables = unzip(t.binSamplesByMetadata(f))

        obs_sort = (obs_bins[exp1_idx], obs_bins[exp2_idx], obs_bins[exp3_idx])
        self.assertEqual(obs_sort, exp_bins)
        obs_sort = (obs_tables[exp1_idx], obs_tables[exp2_idx], 
                    obs_tables[exp3_idx])
        self.assertEqual(obs_sort, exp_tables)
        exp_types = (Table, Table, Table)
        obs_sort = (type(obs_tables[exp1_idx]), type(obs_tables[exp2_idx]),
                    type(obs_tables[exp3_idx]))
        self.assertEqual(obs_sort, exp_types)

    def test_binObservationsByMetadata(self):
        """Yield tables binned by observation metadata"""
        def make_level_f(level):
            def f(metadata):
                return metadata['taxonomy'][:level]
            return f

        func_king = make_level_f(1)
        func_phy = make_level_f(2)

        obs_ids = ['a','b','c']
        samp_ids = [1,2,3]
        data = to_sparse({(0,0):1,(0,1):2,(0,2):3,
                          (1,0):4,(1,1):5,(1,2):6,
                          (2,0):7,(2,1):8,(2,2):9})
        obs_md = [{"taxonomy":['k__a','p__b','c__c']},
                  {"taxonomy":['k__a','p__b','c__d']},
                  {"taxonomy":['k__a','p__c','c__e']}]
        t = Table(data, samp_ids, obs_ids, ObservationMetadata=obs_md)

        exp_king_obs_ids = ['a','b','c']
        exp_king_samp_ids = [1,2,3]
        exp_king_data = to_sparse({(0,0):1,(0,1):2,(0,2):3,
                                   (1,0):4,(1,1):5,(1,2):6,
                                   (2,0):7,(2,1):8,(2,2):9})
        exp_king_obs_md = [{"taxonomy":['k__a','p__b','c__c']},
                           {"taxonomy":['k__a','p__b','c__d']},
                           {"taxonomy":['k__a','p__c','c__e']}]
        exp_king = Table(data, exp_king_samp_ids, exp_king_obs_ids, 
                              ObservationMetadata=exp_king_obs_md)
        obs_bins, obs_king = unzip(t.binObservationsByMetadata(func_king))

        self.assertEqual(obs_king, [exp_king])
        self.assertEqual(obs_bins, [tuple(['k__a'])])
        self.assertEqual(type(obs_king[0]), type(exp_king))

        obs_bins, obs_king = unzip(t.binObservationsByMetadata(func_king))
        self.assertEqual(obs_king, [exp_king])
        self.assertEqual(obs_bins, [tuple(['k__a'])])
        self.assertEqual(type(obs_king[0]), Table)

        exp_phy1_obs_ids = ['a','b']
        exp_phy1_samp_ids = [1,2,3]
        exp_phy1_data = array([[1,2,3],[4,5,6]])
        exp_phy1_data = to_sparse({(0,0):1,(0,1):2,(0,2):3,
                                   (1,0):4,(1,1):5,(1,2):6})
        exp_phy1_obs_md = [{"taxonomy":['k__a','p__b','c__c']},
                           {"taxonomy":['k__a','p__b','c__d']}]
        exp_phy1 = Table(exp_phy1_data, exp_phy1_samp_ids, 
                              exp_phy1_obs_ids, 
                              ObservationMetadata=exp_phy1_obs_md)
        exp_phy2_obs_ids = ['c']
        exp_phy2_samp_ids = [1,2,3]
        exp_phy2_data = to_sparse({(0,0):7,(0,1):8,(0,2):9})
        exp_phy2_obs_md = [{"taxonomy":['k__a','p__c','c__e']}]
        exp_phy2 = Table(exp_phy2_data, exp_phy2_samp_ids,exp_phy2_obs_ids,
                               ObservationMetadata=exp_phy2_obs_md)
        obs_bins, obs_phy = unzip(t.binObservationsByMetadata(func_phy))
        self.assertEqual(obs_phy, [exp_phy1, exp_phy2])
        self.assertEqual(obs_bins, [('k__a','p__b'),('k__a','p__c')])

    def test_getTableDensity(self):
        """Test correctly computes density of table."""
        # Perfectly dense tables.
        self.assertFloatEqual(self.st1.getTableDensity(), 1.0)
        self.assertFloatEqual(self.st3.getTableDensity(), 1.0)
        self.assertFloatEqual(self.st_rich.getTableDensity(), 1.0)

        # Empty table (no dimensions).
        self.assertFloatEqual(self.empty_st.getTableDensity(), 0.0)

        # Tables with some zeros.
        self.assertFloatEqual(self.st5.getTableDensity(), 0.5)

        # Tables with all zeros (with dimensions).
        self.assertFloatEqual(self.st6.getTableDensity(), 0.0)

        # Tables with some zeros explicitly defined.
        self.assertFloatEqual(self.st7.getTableDensity(), 0.75)

<<<<<<< HEAD

class SparseOTUTableTests(TestCase):
    def setUp(self):
        self.vals = {(0,0):5,(1,0):7,(1,1):8}
        self.sot_min = Table(to_sparse(self.vals,dtype=int), ['a','b'],['1','2'])
        self.sot_rich = Table(to_sparse(self.vals,dtype=int), 
                ['a','b'],['1','2'],
                [{'barcode':'aatt'},{'barcode':'ttgg'}],
                [{'taxonomy':['k__a','p__b']},{'taxonomy':['k__a','p__c']}])
        self.float_table = Table(to_sparse({(0,1):2.5,(0,2):3.4,(1,0):9.3,
            (1,1):10.23,(1,2):2.2}),['a','b','c'],['1','2'])

    def test_getBiomFormatObject_no_generated_by(self):
        """Should raise without a generated_by string"""
        self.assertRaises(TableException, self.sot_min.getBiomFormatObject,None)
        self.assertRaises(TableException, self.sot_min.getBiomFormatObject, 10)

    def test_getBiomFormatObject_minimal(self):
        """Should return a dictionary of the minimal table in Biom format."""
        exp = {'rows': [{'id': '1', 'metadata': None},
                        {'id': '2', 'metadata': None}],
               'format': 'Biological Observation Matrix 1.0.0',
               'data': [[0, 0, 5.0], [1, 0, 7.0], [1, 1, 8.0]],
               'columns': [{'id': 'a', 'metadata': None},
                           {'id': 'b', 'metadata': None}],
                'matrix_type': 'sparse', 
                'shape': [2, 2],
                'format_url': __url__, 
                'type': 'Unspecified', 
                'id': None,
                'generated_by':'foo',
                'matrix_element_type': 'int'}
        obs = self.sot_min.getBiomFormatObject('foo')
        del obs['date']
        self.assertFloatEqual(obs, exp)

    def test_getBiomFormatObject_rich(self):
        """Should return a dictionary of the rich table in Biom format."""
        exp = {'rows': [{'id':'1','metadata':{'taxonomy':['k__a', 'p__b']}},
                        {'id':'2','metadata':{'taxonomy':['k__a', 'p__c']}}],
               'format': 'Biological Observation Matrix 1.0.0',
               'data': [[0, 0, 5.0], [1, 0, 7.0], [1, 1, 8.0]],
               'columns': [{'id': 'a', 'metadata':{'barcode': 'aatt'}}, 
                           {'id': 'b', 'metadata':{'barcode': 'ttgg'}}],
                'matrix_type': 'sparse', 
                'shape': [2, 2],
                'format_url': __url__,
                'type': 'Unspecified', 
                'id': None,
                'generated_by':'foo',
                'matrix_element_type': 'int'}
        obs = self.sot_rich.getBiomFormatObject('foo')
        del obs['date']
        self.assertFloatEqual(obs, exp)

    def test_getBiomFormatObject_float(self):
        """Should return a dictionary of the table with float values."""
        exp = {'rows': [{'id': '1', 'metadata': None},
                        {'id': '2', 'metadata': None}], 
               'format':'Biological Observation Matrix 1.0.0', 
               'data':[[0, 1, 2.5], 
                       [0, 2, 3.3999999999999999],
                       [1, 0, 9.3000000000000007], 
                       [1, 1, 10.23],
                       [1, 2, 2.2000000000000002]], 
               'columns':[{'id': 'a', 'metadata': None}, 
                          {'id': 'b', 'metadata': None},
                          {'id': 'c', 'metadata': None}], 
               'matrix_type': 'sparse',
               'shape': [2, 3], 
               'format_url':__url__, 
               'type': 'Unspecified', 
               'generated_by':'foo',
               'id': None, 
               'matrix_element_type': 'float'}
        obs = self.float_table.getBiomFormatObject('foo')
        del obs['date']
        self.assertFloatEqual(obs, exp)

=======
>>>>>>> 8facff35
if __name__ == '__main__':
    main()<|MERGE_RESOLUTION|>--- conflicted
+++ resolved
@@ -10,19 +10,11 @@
 
 from numpy import where, zeros, array, reshape, arange
 from biom.unit_test import TestCase, main
-<<<<<<< HEAD
-from biom.table import TableException, Table, \
-    UnknownID, prefer_self, index_list, dict_to_nparray, \
-    list_dict_to_nparray, table_factory, list_list_to_nparray, flatten, unzip, \
-    natsort, to_sparse, nparray_to_sparseobj, list_nparray_to_sparseobj, \
-    SparseObj, get_zerod_matrix
-=======
 from biom.table import (TableException, Table, UnknownID, 
     prefer_self, index_list, dict_to_nparray, list_dict_to_nparray, 
     table_factory, list_list_to_nparray, flatten, unzip, natsort, to_sparse,
     nparray_to_sparseobj, list_nparray_to_sparseobj, SparseObj, 
     get_zerod_matrix)
->>>>>>> 8facff35
 from biom.parse import parse_biom_table 
 from StringIO import StringIO
 
@@ -147,13 +139,8 @@
         exp_data[0,1] = 5
         exp_data[1,2] = 10
         exp = Table(exp_data, samp_ids, obs_ids)
-<<<<<<< HEAD
-        input = [[0,1,5],[1,2,10]]
-        obs = table_factory(input, samp_ids, obs_ids)
-=======
         input_ = [[0,1,5],[1,2,10]]
         obs = table_factory(input_, samp_ids, obs_ids)
->>>>>>> 8facff35
         self.assertEqual(obs, exp)
 
     def test_TableException(self):
@@ -440,7 +427,6 @@
         self.assertEqual(t.SampleMetadata[1]['barcode'],'GGGG')
         self.assertEqual(t.SampleMetadata[2]['barcode'],'AAAA')
         self.assertEqual(t.SampleMetadata[3]['barcode'],'CCCC')
-<<<<<<< HEAD
 
     def test_add_sample_metadata_one_entry(self):
         """ addSampleMetadata functions with single md entry """
@@ -505,17 +491,9 @@
         self.assertEqual(self.simple_derived[1,1], 8)
         self.assertRaises(IndexError, self.simple_derived.__getitem__, [1,2])
 
-    def test_sampleData(self):
-        """tested in derived class"""
-        self.assertRaises(UnknownID, self.st1.sampleData, 'foo')
-
-    def test_observationData(self):
-        """tested in derived class"""
-        self.assertRaises(UnknownID, self.st1.observationData, 'foo')
-
     def test_isEmpty(self):
         """returns true if empty"""
-        self.assertTrue(Table(array([]),[],[]).isEmpty())
+        self.assertTrue(Table(array([]), [], []).isEmpty())
         self.assertFalse(self.simple_derived.isEmpty())
 
     def test_immutability(self):
@@ -528,109 +506,6 @@
         self.assertRaises(TypeError, self.st2.__setattr__,
                           'SampleMetadata', [{'foo':'bar'}, {'bar':'baz'}])
         self.assertRaises(TypeError, self.st1.__setattr__,
-                          'ObservationMetadata', [{'foo':'bar'},
-                                                  {'bar':'baz'}])
-=======
-
-    def test_add_sample_metadata_one_entry(self):
-        """ addSampleMetadata functions with single md entry """
-        obs_ids = [1,2,3]
-        obs_md = [{'a':0},{'b':0},{'c':0}]
-        samp_ids = [4,5,6,7]
-        samp_md = {4:{'Treatment':'Control'},
-                   5:{'Treatment':'Fasting'},
-                   6:{'Treatment':'Fasting'},
-                   7:{'Treatment':'Control'}}
-        d = array([[1,2,3,4],[5,6,7,8],[9,10,11,12]])
-        t = Table(d, samp_ids, obs_ids, samp_md=None, obs_md=obs_md)
-        t.addSampleMetadata(samp_md)
-        self.assertEqual(t.SampleMetadata[0]['Treatment'],'Control')
-        self.assertEqual(t.SampleMetadata[1]['Treatment'],'Fasting')
-        self.assertEqual(t.SampleMetadata[2]['Treatment'],'Fasting')
-        self.assertEqual(t.SampleMetadata[3]['Treatment'],'Control')
-
-    def test_add_sample_metadata_two_entries(self):
-        """ addSampleMetadata functions with more than one md entry """
-        obs_ids = [1,2,3]
-        obs_md = [{'a':0},{'b':0},{'c':0}]
-        samp_ids = [4,5,6,7]
-        samp_md = {4:{'Treatment':'Control','D':['A','A']},
-                   5:{'Treatment':'Fasting','D':['A','B']},
-                   6:{'Treatment':'Fasting','D':['A','C']},
-                   7:{'Treatment':'Control','D':['A','D']}}
-        d = array([[1,2,3,4],[5,6,7,8],[9,10,11,12]])
-        t = Table(d, samp_ids, obs_ids, samp_md=None, obs_md=obs_md)
-        t.addSampleMetadata(samp_md)
-        self.assertEqual(t.SampleMetadata[0]['Treatment'],'Control')
-        self.assertEqual(t.SampleMetadata[1]['Treatment'],'Fasting')
-        self.assertEqual(t.SampleMetadata[2]['Treatment'],'Fasting')
-        self.assertEqual(t.SampleMetadata[3]['Treatment'],'Control')
-        self.assertEqual(t.SampleMetadata[0]['D'],['A','A'])
-        self.assertEqual(t.SampleMetadata[1]['D'],['A','B'])
-        self.assertEqual(t.SampleMetadata[2]['D'],['A','C'])
-        self.assertEqual(t.SampleMetadata[3]['D'],['A','D'])
-
-    def test_getValueByIds(self):
-        """Return the value located in the matrix by the ids"""
-        t1 = Table(array([[5,6],[7,8]]), [1,2],[3,4])
-        t2 = Table(array([[5,6],[7,8]]), ['a','b'],['c','d'])
-        
-        self.assertEqual(5, t1.getValueByIds(3,1))
-        self.assertEqual(6, t1.getValueByIds(3,2))
-        self.assertEqual(7, t1.getValueByIds(4,1))
-        self.assertEqual(8, t1.getValueByIds(4,2))
-        self.assertEqual(5, t2.getValueByIds('c','a'))
-        self.assertEqual(6, t2.getValueByIds('c','b'))
-        self.assertEqual(7, t2.getValueByIds('d','a'))
-        self.assertEqual(8, t2.getValueByIds('d','b'))
-
-        self.assertRaises(UnknownID, t1.getValueByIds, 'a', 1)
-        self.assertRaises(UnknownID, t2.getValueByIds, 0, 0)
-
-    def test_getitem(self):
-        """getitem should work as expeceted"""
-        self.assertEqual(self.simple_derived[0,0], 5)
-        self.assertEqual(self.simple_derived[1,0], 7)
-        self.assertEqual(self.simple_derived[0,1], 6)
-        self.assertEqual(self.simple_derived[1,1], 8)
-        self.assertRaises(IndexError, self.simple_derived.__getitem__, [1,2])
-
-    def test_str(self):
-        """str is dependent on derived class"""
-        self.assertRaises(TableException, str, self.t1)
-
-    def test_sampleData(self):
-        """tested in derived class"""
-        self.assertRaises(UnknownID, self.t1.sampleData, 'foo')
-
-    def test_observationData(self):
-        """tested in derived class"""
-        self.assertRaises(UnknownID, self.t1.observationData, 'foo')
-   
-    def test_delimitedSelf(self):
-        """Test basic string functionality of self"""
-        self.assertRaises(TableException, self.t1.delimitedSelf)
-
-    def test_merge(self):
-        """General merge method"""
-        # tests in derived classes
-        self.assertRaises(TableException, self.t1.merge, 'a','b','c')
-
-    def test_isEmpty(self):
-        """returns true if empty"""
-        self.assertTrue(self.t1.isEmpty())
-        self.assertFalse(self.simple_derived.isEmpty())
-
-    def test_immutability(self):
-        """Test Table object immutability."""
-        # Try to set members to something completely different.
-        self.assertRaises(TypeError, self.t1.__setattr__, 'SampleIds',
-                          ['foo', 'bar'])
-        self.assertRaises(TypeError, self.simple_derived.__setattr__,
-                          'ObservationIds', ['foo', 'bar'])
-        self.assertRaises(TypeError, self.t2.__setattr__,
-                          'SampleMetadata', [{'foo':'bar'}, {'bar':'baz'}])
-        self.assertRaises(TypeError, self.t1.__setattr__,
                           'ObservationMetadata', [{'foo':'bar'},
                                                   {'bar':'baz'}])
 
@@ -667,7 +542,6 @@
                 ['O1','O2','O3'])
         self.single_obs_st = Table(to_sparse(array([[2.0,0.0,1.0]])),
                                          ['S1','S2','S3'], ['O1'])
->>>>>>> 8facff35
 
     def test_sum(self):
         """Test of sum!"""
@@ -885,20 +759,6 @@
         
         # test 12
         self.assertRaises(TableException, self.st1.merge, self.st4, u, i)
-
-    def test_sampleData(self):
-        """tested in derived class"""
-        exp = array([5,7])
-        obs = self.dt1.sampleData('a')
-        self.assertEqual(obs, exp)
-        self.assertRaises(UnknownID, self.dt1.sampleData, 'asdasd')
-
-    def test_observationData(self):
-        """tested in derived class"""
-        exp = array([5,6])
-        obs = self.dt1.observationData('1')
-        self.assertEqual(obs, exp)
-        self.assertRaises(UnknownID, self.dt1.observationData, 'asdsad')
 
     def test_sampleData(self):
         """tested in derived class"""
@@ -1365,8 +1225,6 @@
         # Tables with some zeros explicitly defined.
         self.assertFloatEqual(self.st7.getTableDensity(), 0.75)
 
-<<<<<<< HEAD
-
 class SparseOTUTableTests(TestCase):
     def setUp(self):
         self.vals = {(0,0):5,(1,0):7,(1,1):8}
@@ -1445,7 +1303,5 @@
         del obs['date']
         self.assertFloatEqual(obs, exp)
 
-=======
->>>>>>> 8facff35
 if __name__ == '__main__':
     main()